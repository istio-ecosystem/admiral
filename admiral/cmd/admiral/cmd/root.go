package cmd

import (
	"context"
	"flag"
	"fmt"
	"github.com/istio-ecosystem/admiral/admiral/pkg/apis/admiral/routes"
	"github.com/istio-ecosystem/admiral/admiral/pkg/apis/admiral/server"
	"github.com/istio-ecosystem/admiral/admiral/pkg/clusters"
	"github.com/istio-ecosystem/admiral/admiral/pkg/controller/common"
	log "github.com/sirupsen/logrus"
	"os"
	"os/signal"
	"sync"
	"syscall"
	"time"

	"github.com/spf13/cobra"
)

var (
	ctx, cancel = context.WithCancel(context.Background())
)

// GetRootCmd returns the root of the cobra command-tree.
func GetRootCmd(args []string) *cobra.Command {
	var ()

	params := common.AdmiralParams{LabelSet: &common.LabelSet{}}

	opts := routes.RouteOpts{}

	rootCmd := &cobra.Command{
		Use:          "Admiral",
		Short:        "Admiral is a control plane of control planes",
		Long:         "Admiral provides automatic configuration for multiple istio deployments to work as a single Mesh",
		SilenceUsage: true,
		PersistentPreRunE: func(cmd *cobra.Command, args []string) error {
			if len(args) > 0 {
				return fmt.Errorf("%q is an invalid argument", args[0])
			}
			return nil
		},
		Run: func(cmd *cobra.Command, args []string) {
			log.SetLevel(log.Level(params.LogLevel))
			log.Info("Starting Admiral")
			remoteRegistry, err := clusters.InitAdmiral(ctx, params)

			if err != nil {
				log.Fatalf("Error: %v", err)
			}

			service := server.Service{}
			metricsService := server.Service{}
			opts.RemoteRegistry = remoteRegistry

			mainRoutes := routes.NewAdmiralAPIServer(&opts)
			metricRoutes := routes.NewMetricsServer()

			if err != nil {
				log.Error("Error setting up server:", err.Error())
			}

			wg := new(sync.WaitGroup)
			wg.Add(2)
			go func() {
				metricsService.Start(ctx, 6900, metricRoutes, routes.Filter, remoteRegistry)
				wg.Done()
			}()
			go func() {
				service.Start(ctx, 8080, mainRoutes, routes.Filter, remoteRegistry)
				wg.Done()
			}()
			wg.Wait()

			log.WithFields(log.Fields{
				"error": err.Error(),
			}).Fatal("Error setting up the server")

		},
		PersistentPostRun: func(cmd *cobra.Command, args []string) {
			shutdown(cancel)
		},
	}

	rootCmd.SetArgs(args)
	rootCmd.PersistentFlags().AddGoFlagSet(flag.CommandLine)
	rootCmd.PersistentFlags().IntVar(&params.LogLevel, "log_level", int(log.InfoLevel),
		fmt.Sprintf("Set log verbosity, defaults to 'Info'. Must be between %v and %v", int(log.PanicLevel), int(log.TraceLevel)))
	rootCmd.PersistentFlags().StringVar(&params.KubeconfigPath, "kube_config", "",
		"Use a Kubernetes configuration file instead of in-cluster configuration")
	rootCmd.PersistentFlags().BoolVar(&params.ArgoRolloutsEnabled, "argo_rollouts", false,
		"Use argo rollout configurations")
	rootCmd.PersistentFlags().StringVar(&params.ClusterRegistriesNamespace, "secret_namespace", "admiral",
		"Namespace to monitor for secrets defaults to admiral-secrets")
	rootCmd.PersistentFlags().StringVar(&params.DependenciesNamespace, "dependency_namespace", "admiral",
		"Namespace to monitor for changes to dependency objects")
	rootCmd.PersistentFlags().StringVar(&params.SyncNamespace, "sync_namespace", "admiral-sync",
		"Namespace in which Admiral will put its generated configurations")
	rootCmd.PersistentFlags().DurationVar(&params.CacheRefreshDuration, "sync_period", 5*time.Minute,
		"Interval for syncing Kubernetes resources, defaults to 5 min")
	rootCmd.PersistentFlags().BoolVar(&params.EnableSAN, "enable_san", false,
		"If SAN should be enabled for created Service Entries")
	rootCmd.PersistentFlags().StringVar(&params.SANPrefix, "san_prefix", "",
		"Prefix to use when creating SAN for Service Entries")
	rootCmd.PersistentFlags().StringVar(&params.SecretResolver, "secret_resolver", "",
		"Type of resolver to use to fetch kubeconfig for monitored clusters")
	rootCmd.PersistentFlags().StringVar(&params.LabelSet.DeploymentAnnotation, "deployment_annotation", "sidecar.istio.io/inject",
		"The annotation, on a pod spec in a deployment, which must be set to \"true\" for Admiral to listen on the deployment")
	rootCmd.PersistentFlags().StringVar(&params.LabelSet.SubsetLabel, "subset_label", "subset",
		"The label, on a deployment, tells admiral which target group this deployment is a part of. Used for traffic splits via the Global Traffic Policy object")
	rootCmd.PersistentFlags().StringVar(&params.LabelSet.NamespaceSidecarInjectionLabel, "namespace_injected_label", "istio-injection",
		"The label key, on a namespace, which tells Istio to perform sidecar injection")
	rootCmd.PersistentFlags().StringVar(&params.LabelSet.NamespaceSidecarInjectionLabelValue, "namespace_injected_value", "enabled",
		"The label value, on a namespace or service, which tells Istio to perform sidecar injection")
	rootCmd.PersistentFlags().StringVar(&params.LabelSet.AdmiralIgnoreLabel, "admiral_ignore_label", "admiral-ignore",
		"The label value, on a namespace, which tells Istio to perform sidecar injection")
	rootCmd.PersistentFlags().StringVar(&params.HostnameSuffix, "hostname_suffix", "global",
		"The hostname suffix to customize the cname generated by admiral. Default suffix value will be \"global\"")
	rootCmd.PersistentFlags().StringVar(&params.LabelSet.WorkloadIdentityKey, "workload_identity_key", "identity",
		"The workload identity  key, on deployment which holds identity value used to generate cname by admiral. Default label key will be \"identity\" Admiral will look for a label with this key. If present, that will be used. If not, it will try an annotation (for use cases where an identity is longer than 63 chars)")
	rootCmd.PersistentFlags().StringVar(&params.LabelSet.GlobalTrafficDeploymentLabel, "globaltraffic_deployment_label", "identity",
		"The label key which will be used to tie globaltrafficpolicy objects to deployments. Configured separately to the workload identity key because this one won't fall back to annotations.")
	rootCmd.PersistentFlags().StringVar(&params.WorkloadSidecarUpdate, "workload_sidecar_update", "disabled",
		"The parameter will be used to decide whether to update workload sidecar resource or not. By default these updates will be disabled.")
	rootCmd.PersistentFlags().StringVar(&params.WorkloadSidecarName, "workload_sidecar_name", "default",
		"Name of the sidecar resource in the workload namespace. By default sidecar resource will be named as \"default\".")
	rootCmd.PersistentFlags().StringVar(&params.LabelSet.EnvKey, "env_key", "admiral.io/env",
		"The annotation or label, on a pod spec in a deployment, which will be used to group deployments across regions/clusters under a single environment. Defaults to `admiral.io/env`. "+
			"The order would be to use annotation specified as `env_key`, followed by label specified as `env_key` and then fallback to the label `env`")
	rootCmd.PersistentFlags().StringVar(&params.LabelSet.GatewayApp, "gateway_app", "istio-ingressgateway",
		"The the value of the `app` label to use to match and find the service that represents the ingress for cross cluster traffic (AUTO_PASSTHROUGH mode)")
<<<<<<< HEAD
	rootCmd.PersistentFlags().StringVar(&params.AdmiralStateCheckerName,"admiralStateCheckerName","NoOPStateChecker","The value of the `admiralStateCheckerName` label used to configure the DR Stratergy")
=======
	rootCmd.PersistentFlags().BoolVar(&params.MetricsEnabled, "metrics", true, "Enable prometheus metrics collections")
>>>>>>> 35de918d

	return rootCmd
}

func shutdown(cancelFunc context.CancelFunc) {

	signalCh := make(chan os.Signal, 1)
	signal.Notify(signalCh, os.Interrupt, syscall.SIGTERM)

	// Block until one of the signals above is received
	<-signalCh
	log.Info("Signal received, calling cancel func...")
	cancelFunc()
	// goodbye.
}<|MERGE_RESOLUTION|>--- conflicted
+++ resolved
@@ -130,11 +130,9 @@
 			"The order would be to use annotation specified as `env_key`, followed by label specified as `env_key` and then fallback to the label `env`")
 	rootCmd.PersistentFlags().StringVar(&params.LabelSet.GatewayApp, "gateway_app", "istio-ingressgateway",
 		"The the value of the `app` label to use to match and find the service that represents the ingress for cross cluster traffic (AUTO_PASSTHROUGH mode)")
-<<<<<<< HEAD
 	rootCmd.PersistentFlags().StringVar(&params.AdmiralStateCheckerName,"admiralStateCheckerName","NoOPStateChecker","The value of the `admiralStateCheckerName` label used to configure the DR Stratergy")
-=======
 	rootCmd.PersistentFlags().BoolVar(&params.MetricsEnabled, "metrics", true, "Enable prometheus metrics collections")
->>>>>>> 35de918d
+
 
 	return rootCmd
 }
