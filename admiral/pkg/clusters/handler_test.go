package clusters

import (
	argo "github.com/argoproj/argo-rollouts/pkg/apis/rollouts/v1alpha1"
	"github.com/gogo/protobuf/types"
	"github.com/google/go-cmp/cmp"
	"github.com/istio-ecosystem/admiral/admiral/pkg/apis/admiral/model"
	"github.com/istio-ecosystem/admiral/admiral/pkg/controller/admiral"
	"github.com/istio-ecosystem/admiral/admiral/pkg/controller/common"
	"github.com/istio-ecosystem/admiral/admiral/pkg/controller/istio"
	"github.com/istio-ecosystem/admiral/admiral/pkg/test"
	"istio.io/api/networking/v1alpha3"
	v1alpha32 "istio.io/client-go/pkg/apis/networking/v1alpha3"
	istiofake "istio.io/client-go/pkg/clientset/versioned/fake"
	coreV1 "k8s.io/api/core/v1"
	k8sv1 "k8s.io/apimachinery/pkg/apis/meta/v1"
	v12 "k8s.io/apimachinery/pkg/apis/meta/v1"
	"k8s.io/client-go/rest"
	"strings"
	"testing"
	"time"
)

func TestIgnoreIstioResource(t *testing.T) {

	//Struct of test case info. Name is required.
	testCases := []struct {
		name           string
		exportTo       []string
		annotations	   map[string]string
		namespace	   string
		expectedResult bool
	}{
		{
			name:           "Should return false when exportTo is not present",
			exportTo:       nil,
			annotations: 	nil,
			namespace:		"random-ns",
			expectedResult: false,
		},
		{
			name:           "Should return false when its exported to *",
			exportTo:       []string{"*"},
			annotations: 	nil,
			namespace:		"random-ns",
			expectedResult: false,
		},
		{
			name:           "Should return true when its exported to .",
			exportTo:       []string{"."},
			annotations: 	nil,
			namespace:		"random-ns",
			expectedResult: true,
		},
		{
			name:           "Should return true when its exported to a handful of namespaces",
			exportTo:       []string{"namespace1", "namespace2"},
			annotations: 	nil,
			namespace:		"random-ns",
			expectedResult: true,
		},
		{
			name:           "Should return true when admiral ignore annotation is set",
			exportTo:       []string{"*"},
			annotations: 	map[string]string{common.AdmiralIgnoreAnnotation: "true"},
			namespace:		"random-ns",
			expectedResult: true,
		},
		{
			name:           "Should return true when its from istio-system namespace",
			exportTo:       []string{"*"},
			annotations: 	nil,
			namespace:		"istio-system",
			expectedResult: true,
		},
		{
			name:           "Should return true when its from admiral sync namespace",
			exportTo:       []string{"*"},
			annotations: 	nil,
			namespace:		"ns",
			expectedResult: true,
		},
	}

	//Run the test for every provided case
	for _, c := range testCases {
		t.Run(c.name, func(t *testing.T) {
			result := IgnoreIstioResource(c.exportTo, c.annotations, c.namespace)
			if result == c.expectedResult {
				//perfect
			} else {
				t.Errorf("Failed. Got %v, expected %v", result, c.expectedResult)
			}
		})
	}
}

func TestGetDestinationRule(t *testing.T) {
	//Do setup here
	outlierDetection := &v1alpha3.OutlierDetection{
		BaseEjectionTime:  &types.Duration{Seconds: 300},
		Consecutive_5XxErrors: &types.UInt32Value{Value: 10},
		Interval:          &types.Duration{Seconds: 60}}
	mTLS := &v1alpha3.TrafficPolicy{Tls: &v1alpha3.TLSSettings{Mode: v1alpha3.TLSSettings_ISTIO_MUTUAL}, OutlierDetection: outlierDetection}

	noGtpDr := v1alpha3.DestinationRule{
		Host:          "qa.myservice.global",
		TrafficPolicy: mTLS,
	}

	basicGtpDr := v1alpha3.DestinationRule{
		Host: "qa.myservice.global",
		TrafficPolicy: &v1alpha3.TrafficPolicy{
			Tls: &v1alpha3.TLSSettings{Mode: v1alpha3.TLSSettings_ISTIO_MUTUAL},
			LoadBalancer: &v1alpha3.LoadBalancerSettings{
				LbPolicy:          &v1alpha3.LoadBalancerSettings_Simple{Simple: v1alpha3.LoadBalancerSettings_ROUND_ROBIN},
				LocalityLbSetting: &v1alpha3.LocalityLoadBalancerSetting{},
			},
			OutlierDetection: outlierDetection,
		},
	}

	failoverGtpDr := v1alpha3.DestinationRule{
		Host: "qa.myservice.global",
		TrafficPolicy: &v1alpha3.TrafficPolicy{
			Tls: &v1alpha3.TLSSettings{Mode: v1alpha3.TLSSettings_ISTIO_MUTUAL},
			LoadBalancer: &v1alpha3.LoadBalancerSettings{
				LbPolicy: &v1alpha3.LoadBalancerSettings_Simple{Simple: v1alpha3.LoadBalancerSettings_ROUND_ROBIN},
				LocalityLbSetting: &v1alpha3.LocalityLoadBalancerSetting{
					Distribute: []*v1alpha3.LocalityLoadBalancerSetting_Distribute{
						{
							From: "uswest2/*",
							To:   map[string]uint32{"us-west-2": 100},
						},
					},
				},
			},
			OutlierDetection: outlierDetection,
		},
	}

	topologyGTPPolicy := &model.TrafficPolicy{
		LbType: model.TrafficPolicy_TOPOLOGY,
		Target: []*model.TrafficGroup{
			{
				Region: "us-west-2",
				Weight: 100,
			},
		},
	}

	failoverGTPPolicy := &model.TrafficPolicy{
		LbType: model.TrafficPolicy_FAILOVER,
		Target: []*model.TrafficGroup{
			{
				Region: "us-west-2",
				Weight: 100,
			},
			{
				Region: "us-east-2",
				Weight: 0,
			},
		},
	}

	//Struct of test case info. Name is required.
	testCases := []struct {
		name            string
		host            string
		locality        string
		gtpPolicy       *model.TrafficPolicy
		destinationRule *v1alpha3.DestinationRule
	}{
		{
			name:            "Should handle a nil GTP",
			host:            "qa.myservice.global",
			locality:        "uswest2",
			gtpPolicy:       nil,
			destinationRule: &noGtpDr,
		},
		{
			name:            "Should return default DR with empty locality",
			host:            "qa.myservice.global",
			locality:        "",
			gtpPolicy:       failoverGTPPolicy,
			destinationRule: &noGtpDr,
		},
		{
			name:            "Should handle a topology GTP",
			host:            "qa.myservice.global",
			locality:        "uswest2",
			gtpPolicy:       topologyGTPPolicy,
			destinationRule: &basicGtpDr,
		},
		{
			name:            "Should handle a failover GTP",
			host:            "qa.myservice.global",
			locality:        "uswest2",
			gtpPolicy:       failoverGTPPolicy,
			destinationRule: &failoverGtpDr,
		},
	}

	//Run the test for every provided case
	for _, c := range testCases {
		t.Run(c.name, func(t *testing.T) {
			result := getDestinationRule(c.host, c.locality, c.gtpPolicy)
			if !cmp.Equal(result, c.destinationRule) {
				t.Fatalf("DestinationRule Mismatch. Diff: %v", cmp.Diff(result, c.destinationRule))
			}
		})
	}
}

func TestHandleVirtualServiceEvent(t *testing.T) {
	tooManyHosts := v1alpha32.VirtualService{
		Spec: v1alpha3.VirtualService{
			Hosts: []string{"qa.blah.global", "e2e.blah.global"},
		},
	}
	tooManyHosts.Namespace = "other-ns"

	happyPath := v1alpha32.VirtualService{
		Spec: v1alpha3.VirtualService{
			Hosts: []string{"e2e.blah.global"},
		},
	}
	happyPath.Namespace = "other-ns"
	happyPath.Name = "vs-name"

	vsNotGeneratedByAdmiral := v1alpha32.VirtualService{
		Spec: v1alpha3.VirtualService{
			Hosts: []string{"e2e.blah.something"},
		},
	}
	vsNotGeneratedByAdmiral.Namespace = "other-ns"
	vsNotGeneratedByAdmiral.Name = "vs-name-other-nss"

	cnameCache := common.NewMapOfMaps()
	noDependencClustersHandler := VirtualServiceHandler{
		RemoteRegistry: &RemoteRegistry{
			RemoteControllers: map[string]*RemoteController{},
			AdmiralCache: &AdmiralCache{
				CnameDependentClusterCache: cnameCache,
				SeClusterCache:             common.NewMapOfMaps(),
			},
		},
	}

	fakeIstioClient := istiofake.NewSimpleClientset()
	goodCnameCache := common.NewMapOfMaps()
	goodCnameCache.Put("e2e.blah.global", "cluster.k8s.global", "cluster.k8s.global")
	handlerEmptyClient := VirtualServiceHandler{
		RemoteRegistry: &RemoteRegistry{
			RemoteControllers: map[string]*RemoteController{
				"cluster.k8s.global": &RemoteController{
					VirtualServiceController: &istio.VirtualServiceController{
						IstioClient: fakeIstioClient,
					},
				},
			},
			AdmiralCache: &AdmiralCache{
				CnameDependentClusterCache: goodCnameCache,
				SeClusterCache:             common.NewMapOfMaps(),
			},
		},
	}

	fullFakeIstioClient := istiofake.NewSimpleClientset()
	fullFakeIstioClient.NetworkingV1alpha3().VirtualServices("ns").Create(&v1alpha32.VirtualService{
		ObjectMeta: v12.ObjectMeta{
			Name: "vs-name",
		},
		Spec: v1alpha3.VirtualService{
			Hosts: []string{"e2e.blah.global"},
		},
	})
	handlerFullClient := VirtualServiceHandler{
		ClusterID: "cluster2.k8s.global",
		RemoteRegistry: &RemoteRegistry{
			RemoteControllers: map[string]*RemoteController{
				"cluster.k8s.global": &RemoteController{
					VirtualServiceController: &istio.VirtualServiceController{
						IstioClient: fullFakeIstioClient,
					},
				},
			},
			AdmiralCache: &AdmiralCache{
				CnameDependentClusterCache: goodCnameCache,
				SeClusterCache:             common.NewMapOfMaps(),
			},
		},
	}

	//Struct of test case info. Name is required.
	testCases := []struct {
		name          string
		vs            *v1alpha32.VirtualService
		handler       *VirtualServiceHandler
		expectedError error
		event         common.Event
	}{
		{
			name:          "Virtual Service with multiple hosts",
			vs:            &tooManyHosts,
			expectedError: nil,
			handler:       &noDependencClustersHandler,
			event:         0,
		},
		{
			name:          "No dependent clusters",
			vs:            &happyPath,
			expectedError: nil,
			handler:       &noDependencClustersHandler,
			event:         0,
		},
		{
			name:          "Add event for VS not generated by Admiral",
			vs:            &happyPath,
			expectedError: nil,
			handler:       &handlerFullClient,
			event:         0,
		},
		{
			name:          "Update event for VS not generated by Admiral",
			vs:            &vsNotGeneratedByAdmiral,
			expectedError: nil,
			handler:       &handlerFullClient,
			event:         1,
		},
		{
			name:          "Delete event for VS not generated by Admiral",
			vs:            &vsNotGeneratedByAdmiral,
			expectedError: nil,
			handler:       &handlerFullClient,
			event:         2,
		},
		{
			name:          "New Virtual Service",
			vs:            &happyPath,
			expectedError: nil,
			handler:       &handlerEmptyClient,
			event:         0,
		},
		{
			name:          "Existing Virtual Service",
			vs:            &happyPath,
			expectedError: nil,
			handler:       &handlerFullClient,
			event:         1,
		},
		{
			name:          "Deleted Virtual Service",
			vs:            &happyPath,
			expectedError: nil,
			handler:       &handlerFullClient,
			event:         2,
		},
	}

	//Run the test for every provided case
	for _, c := range testCases {
		t.Run(c.name, func(t *testing.T) {

			err := handleVirtualServiceEvent(c.vs, c.handler, c.event, common.VirtualService)
			if err != c.expectedError {
				t.Fatalf("Error mismatch, expected %v but got %v", c.expectedError, err)
			}
		})
	}
}

func TestGetServiceForRolloutCanary(t *testing.T) {
	//Struct of test case info. Name is required.
	const NAMESPACE = "namespace"
	const SERVICENAME = "serviceName"
	const STABLESERVICENAME = "stableserviceName"
	const CANARYSERVICENAME = "canaryserviceName"
	const VS_NAME_1 = "virtualservice1"
	const VS_NAME_2 = "virtualservice2"
	const VS_NAME_3 = "virtualservice3"
	const VS_NAME_4 = "virtualservice4"
	const VS_ROUTE_PRIMARY = "primary"
	config := rest.Config{
		Host: "localhost",
	}
	stop := make(chan struct{})

	s, e := admiral.NewServiceController(stop, &test.MockServiceHandler{}, &config, time.Second*time.Duration(300))
	r, e := admiral.NewRolloutsController(stop, &test.MockRolloutHandler{}, &config, time.Second*time.Duration(300))

	fakeIstioClient := istiofake.NewSimpleClientset()

	v := &istio.VirtualServiceController{
		IstioClient: fakeIstioClient,
	}

	if e != nil {
		t.Fatalf("Inititalization failed")
	}

	rcTemp := &RemoteController{
		VirtualServiceController: v,
		ServiceController:        s,
		RolloutController:        r}

	selectorMap := make(map[string]string)
	selectorMap["app"] = "test"

	service := &coreV1.Service{
		Spec: coreV1.ServiceSpec{
			Selector: selectorMap,
		},
	}
	service.Name = SERVICENAME
	service.Namespace = NAMESPACE
	port1 := coreV1.ServicePort{
		Port: 8080,
	}

	port2 := coreV1.ServicePort{
		Port: 8081,
	}

	ports := []coreV1.ServicePort{port1, port2}
	service.Spec.Ports = ports

	stableService := &coreV1.Service{
		ObjectMeta: v12.ObjectMeta{Name:STABLESERVICENAME, Namespace: NAMESPACE},
		Spec: coreV1.ServiceSpec{
			Selector: selectorMap,
			Ports: ports,
		},
	}

	canaryService := &coreV1.Service{
		ObjectMeta: v12.ObjectMeta{Name:CANARYSERVICENAME, Namespace: NAMESPACE},
		Spec: coreV1.ServiceSpec{
			Selector: selectorMap,
			Ports: ports,
		},
	}

	selectorMap1 := make(map[string]string)
	selectorMap1["app"] = "test1"
	service1 := &coreV1.Service{
		Spec: coreV1.ServiceSpec{
			Selector: selectorMap,
		},
	}
	service1.Name = "dummy"
	service1.Namespace = "namespace1"
	port3 := coreV1.ServicePort{
		Port: 8080,
		Name: "random3",
	}

	port4 := coreV1.ServicePort{
		Port: 8081,
		Name: "random4",
	}

	ports1 := []coreV1.ServicePort{port3, port4}
	service1.Spec.Ports = ports1

	selectorMap4 := make(map[string]string)
	selectorMap4["app"] = "test"
	service4 := &coreV1.Service{
		Spec: coreV1.ServiceSpec{
			Selector: selectorMap4,
		},
	}
	service4.Name = "dummy"
	service4.Namespace = "namespace4"
	port11 := coreV1.ServicePort{
		Port: 8080,
		Name: "random3",
	}

	port12 := coreV1.ServicePort{
		Port: 8081,
		Name: "random4",
	}

	ports11 := []coreV1.ServicePort{port11, port12}
	service4.Spec.Ports = ports11

	rcTemp.ServiceController.Cache.Put(service)
	rcTemp.ServiceController.Cache.Put(service1)
	rcTemp.ServiceController.Cache.Put(service4)
	rcTemp.ServiceController.Cache.Put(stableService)
	rcTemp.ServiceController.Cache.Put(canaryService)

	virtualService := &v1alpha32.VirtualService{
		ObjectMeta: v12.ObjectMeta{Name: VS_NAME_1, Namespace: NAMESPACE},
		Spec:v1alpha3.VirtualService{
			Http:                 []*v1alpha3.HTTPRoute{{Route:[]*v1alpha3.HTTPRouteDestination{
				{Destination: &v1alpha3.Destination{Host: STABLESERVICENAME}, Weight:80},
				{Destination: &v1alpha3.Destination{Host: CANARYSERVICENAME}, Weight:20},
			}}},
		},
	}

	vsMutipleRoutesWithMatch := &v1alpha32.VirtualService{
		ObjectMeta: v12.ObjectMeta{Name: VS_NAME_2, Namespace: NAMESPACE},
		Spec:v1alpha3.VirtualService{
			Http:                 []*v1alpha3.HTTPRoute{{Name:VS_ROUTE_PRIMARY, Route:[]*v1alpha3.HTTPRouteDestination{
				{Destination: &v1alpha3.Destination{Host: STABLESERVICENAME}, Weight:80},
				{Destination: &v1alpha3.Destination{Host: CANARYSERVICENAME}, Weight:20},
			}}},
		},
	}

	vsMutipleRoutesWithZeroWeight := &v1alpha32.VirtualService{
		ObjectMeta: v12.ObjectMeta{Name: VS_NAME_4, Namespace: NAMESPACE},
		Spec:v1alpha3.VirtualService{
			Http:                 []*v1alpha3.HTTPRoute{{Name:"random", Route:[]*v1alpha3.HTTPRouteDestination{
				{Destination: &v1alpha3.Destination{Host: STABLESERVICENAME}, Weight:100},
				{Destination: &v1alpha3.Destination{Host: CANARYSERVICENAME}, Weight:0},
			}}},
		},
	}

	rcTemp.VirtualServiceController.IstioClient.NetworkingV1alpha3().VirtualServices(NAMESPACE).Create(virtualService)
	rcTemp.VirtualServiceController.IstioClient.NetworkingV1alpha3().VirtualServices(NAMESPACE).Create(vsMutipleRoutesWithMatch)
	rcTemp.VirtualServiceController.IstioClient.NetworkingV1alpha3().VirtualServices(NAMESPACE).Create(vsMutipleRoutesWithZeroWeight)

	canaryRollout := argo.Rollout{
		Spec: argo.RolloutSpec{Template: coreV1.PodTemplateSpec{
			ObjectMeta: k8sv1.ObjectMeta{Annotations: map[string]string{}},
		}}}
	matchLabel := make(map[string]string)
	matchLabel["app"] = "test"

	labelSelector := v12.LabelSelector{
		MatchLabels: matchLabel,
	}
	canaryRollout.Spec.Selector = &labelSelector

	canaryRollout.Namespace = NAMESPACE
	canaryRollout.Spec.Strategy = argo.RolloutStrategy{
		Canary: &argo.CanaryStrategy{},
	}

	canaryRolloutNS1 := argo.Rollout{
		Spec: argo.RolloutSpec{Template: coreV1.PodTemplateSpec{
			ObjectMeta: k8sv1.ObjectMeta{Annotations: map[string]string{}},
		}}}
	matchLabel2 := make(map[string]string)
	matchLabel2["app"] = "test1"

	labelSelector2 := v12.LabelSelector{
		MatchLabels: matchLabel2,
	}
	canaryRolloutNS1.Spec.Selector = &labelSelector2

	canaryRolloutNS1.Namespace = "namespace1"
	canaryRolloutNS1.Spec.Strategy = argo.RolloutStrategy{
		Canary: &argo.CanaryStrategy{},
	}

	canaryRolloutNS4 := argo.Rollout{
		Spec: argo.RolloutSpec{Template: coreV1.PodTemplateSpec{
			ObjectMeta: k8sv1.ObjectMeta{Annotations: map[string]string{}},
		}}}
	matchLabel4 := make(map[string]string)
	matchLabel4["app"] = "test"

	labelSelector4 := v12.LabelSelector{
		MatchLabels: matchLabel4,
	}
	canaryRolloutNS4.Spec.Selector = &labelSelector4

	canaryRolloutNS4.Namespace = "namespace4"
	canaryRolloutNS4.Spec.Strategy = argo.RolloutStrategy{
		Canary: &argo.CanaryStrategy{},
	}

	anotationsNS4Map := make(map[string]string)
	anotationsNS4Map[common.SidecarEnabledPorts] = "8080"

	canaryRolloutNS4.Spec.Template.Annotations = anotationsNS4Map

	canaryRolloutIstioVs := argo.Rollout{
		Spec: argo.RolloutSpec{Template: coreV1.PodTemplateSpec{
			ObjectMeta: k8sv1.ObjectMeta{Annotations: map[string]string{}},
		}}}
	canaryRolloutIstioVs.Spec.Selector = &labelSelector

	canaryRolloutIstioVs.Namespace = NAMESPACE
	canaryRolloutIstioVs.Spec.Strategy = argo.RolloutStrategy{
		Canary: &argo.CanaryStrategy{
			StableService: STABLESERVICENAME,
			CanaryService: CANARYSERVICENAME,
			TrafficRouting: &argo.RolloutTrafficRouting{
				Istio: &argo.IstioTrafficRouting{
					VirtualService: argo.IstioVirtualService{Name: VS_NAME_1},
				},
			},
		},
	}

	canaryRolloutIstioVsRouteMatch := argo.Rollout{
		Spec: argo.RolloutSpec{Template: coreV1.PodTemplateSpec{
			ObjectMeta: k8sv1.ObjectMeta{Annotations: map[string]string{}},
		}}}
	canaryRolloutIstioVsRouteMatch.Spec.Selector = &labelSelector

	canaryRolloutIstioVsRouteMatch.Namespace = NAMESPACE
	canaryRolloutIstioVsRouteMatch.Spec.Strategy = argo.RolloutStrategy{
		Canary: &argo.CanaryStrategy{
			StableService: STABLESERVICENAME,
			CanaryService: CANARYSERVICENAME,
			TrafficRouting: &argo.RolloutTrafficRouting{
				Istio: &argo.IstioTrafficRouting{
					VirtualService: argo.IstioVirtualService{Name: VS_NAME_2, Routes: []string {VS_ROUTE_PRIMARY}},
				},
			},
		},
	}

	canaryRolloutIstioVsRouteMisMatch := argo.Rollout{
		Spec: argo.RolloutSpec{Template: coreV1.PodTemplateSpec{
			ObjectMeta: k8sv1.ObjectMeta{Annotations: map[string]string{}},
		}}}
	canaryRolloutIstioVsRouteMisMatch.Spec.Selector = &labelSelector

	canaryRolloutIstioVsRouteMisMatch.Namespace = NAMESPACE
	canaryRolloutIstioVsRouteMisMatch.Spec.Strategy = argo.RolloutStrategy{
		Canary: &argo.CanaryStrategy{
			StableService: STABLESERVICENAME,
			CanaryService: CANARYSERVICENAME,
			TrafficRouting: &argo.RolloutTrafficRouting{
				Istio: &argo.IstioTrafficRouting{
					VirtualService: argo.IstioVirtualService{Name: VS_NAME_3, Routes: []string {"random"}},
				},
			},
		},
	}

	canaryRolloutIstioVsZeroWeight := argo.Rollout{
		Spec: argo.RolloutSpec{Template: coreV1.PodTemplateSpec{
			ObjectMeta: k8sv1.ObjectMeta{Annotations: map[string]string{}},
		}}}
	canaryRolloutIstioVsZeroWeight.Spec.Selector = &labelSelector

	canaryRolloutIstioVsZeroWeight.Namespace = NAMESPACE
	canaryRolloutIstioVsZeroWeight.Spec.Strategy = argo.RolloutStrategy{
		Canary: &argo.CanaryStrategy{
			StableService: STABLESERVICENAME,
			CanaryService: CANARYSERVICENAME,
			TrafficRouting: &argo.RolloutTrafficRouting{
				Istio: &argo.IstioTrafficRouting{
					VirtualService: argo.IstioVirtualService{Name: VS_NAME_4},
				},
			},
		},
	}

	canaryRolloutIstioVsMimatch := argo.Rollout{
		Spec: argo.RolloutSpec{Template: coreV1.PodTemplateSpec{
			ObjectMeta: k8sv1.ObjectMeta{Annotations: map[string]string{}},
		}}}
	canaryRolloutIstioVsMimatch.Spec.Selector = &labelSelector

	canaryRolloutIstioVsMimatch.Namespace = NAMESPACE
	canaryRolloutIstioVsMimatch.Spec.Strategy = argo.RolloutStrategy{
		Canary: &argo.CanaryStrategy{
			StableService: STABLESERVICENAME,
			CanaryService: CANARYSERVICENAME,
			TrafficRouting: &argo.RolloutTrafficRouting{
				Istio: &argo.IstioTrafficRouting{
					VirtualService: argo.IstioVirtualService{Name: "random"},
				},
			},
		},
	}

	resultForDummy := map[string]*WeightedService {"dummy": {Weight:1, Service:service1},}

	resultForRandomMatch := map[string]*WeightedService {CANARYSERVICENAME: {Weight:1, Service:canaryService},}

	resultForStableServiceOnly := map[string]*WeightedService {STABLESERVICENAME: {Weight:1, Service:stableService},}

	resultForCanaryWithIstio := map[string]*WeightedService {STABLESERVICENAME: {Weight:80, Service:stableService},
		CANARYSERVICENAME: {Weight:20, Service:canaryService},}

	resultForCanaryWithStableService := map[string]*WeightedService {STABLESERVICENAME: {Weight:100, Service:stableService},}

	testCases := []struct {
		name    string
		rollout *argo.Rollout
		rc      *RemoteController
		result  map[string]*WeightedService
	}{
		{
			name:    "canaryRolloutHappyCaseMeshPortAnnotationOnRollout",
			rollout: &canaryRolloutNS4,
			rc:      rcTemp,
			result:  resultForDummy,
		}, {
			name:    "canaryRolloutWithoutSelectorMatch",
			rollout: &canaryRolloutNS1,
			rc:      rcTemp,
			result:  make(map[string]*WeightedService, 0),
		}, {
			name:    "canaryRolloutHappyCase",
			rollout: &canaryRollout,
			rc:      rcTemp,
			result:  resultForRandomMatch,
		}, {
			name:    "canaryRolloutWithStableService",
			rollout: &canaryRolloutIstioVsMimatch,
			rc:      rcTemp,
			result:  resultForStableServiceOnly,
		}, {
			name:    "canaryRolloutWithIstioVirtualService",
			rollout: &canaryRolloutIstioVs,
			rc:      rcTemp,
			result:  resultForCanaryWithIstio,
		}, {
			name:    "canaryRolloutWithIstioVirtualServiceZeroWeight",
			rollout: &canaryRolloutIstioVsZeroWeight,
			rc:      rcTemp,
			result:  resultForCanaryWithStableService,
		}, {
			name:    "canaryRolloutWithIstioRouteMatch",
			rollout: &canaryRolloutIstioVsRouteMatch,
			rc:      rcTemp,
			result:  resultForCanaryWithIstio,
		}, {
			name:    "canaryRolloutWithIstioRouteMisMatch",
			rollout: &canaryRolloutIstioVsRouteMisMatch,
			rc:      rcTemp,
			result:  resultForStableServiceOnly,
		},
	}

	//Run the test for every provided case
	for _, c := range testCases {
		t.Run(c.name, func(t *testing.T) {
			result := getServiceForRollout(c.rc, c.rollout)
			if len(c.result) == 0 {
				if result != nil && len(result) != 0 {
					t.Fatalf("Service expected to be nil")
				}
			} else {
				for key, wanted := range c.result {
					if got, ok := result[key]; ok {
						if !cmp.Equal(got.Service.Name, wanted.Service.Name) {
							t.Fatalf("Service Mismatch. Diff: %v", cmp.Diff(got.Service.Name, wanted.Service.Name))
						}
						if !cmp.Equal(got.Weight, wanted.Weight) {
							t.Fatalf("Service Weight Mismatch. Diff: %v", cmp.Diff(got.Weight, wanted.Weight))
						}
					} else {
						t.Fatalf("Expected a service with name=%s but none returned", key)
					}
				}
			}
		})
	}
}

func TestGetServiceForRolloutBlueGreen(t *testing.T) {
	//Struct of test case info. Name is required.
	const NAMESPACE = "namespace"
	const SERVICENAME = "serviceNameActive"
	const ROLLOUT_POD_HASH_LABEL string = "rollouts-pod-template-hash"

	config := rest.Config{
		Host: "localhost",
	}
	stop := make(chan struct{})

	s, e := admiral.NewServiceController(stop, &test.MockServiceHandler{}, &config, time.Second*time.Duration(300))
	r, e := admiral.NewRolloutsController(stop, &test.MockRolloutHandler{}, &config, time.Second*time.Duration(300))

	emptyCacheService, e := admiral.NewServiceController(stop, &test.MockServiceHandler{}, &config, time.Second*time.Duration(300))

	if e != nil {
		t.Fatalf("Inititalization failed")
	}

	rc := &RemoteController{
		VirtualServiceController: &istio.VirtualServiceController{},
		ServiceController:        s,
		RolloutController:        r}

	bgRollout := argo.Rollout{
		Spec: argo.RolloutSpec{Template: coreV1.PodTemplateSpec{
			ObjectMeta: k8sv1.ObjectMeta{Annotations: map[string]string{}},
		}}}

	matchLabel := make(map[string]string)
	matchLabel["app"] = "test"

	labelSelector := v12.LabelSelector{
		MatchLabels: matchLabel,
	}
	bgRollout.Spec.Selector = &labelSelector

	bgRollout.Namespace = NAMESPACE
	bgRollout.Spec.Strategy = argo.RolloutStrategy{
		BlueGreen: &argo.BlueGreenStrategy{
			ActiveService:  SERVICENAME,
			PreviewService: "previewService",
		},
	}

	selectorMap := make(map[string]string)
	selectorMap["app"] = "test"
	selectorMap[ROLLOUT_POD_HASH_LABEL] = "hash"

	activeService := &coreV1.Service{
		Spec: coreV1.ServiceSpec{
			Selector: selectorMap,
		},
	}
	activeService.Name = SERVICENAME
	activeService.Namespace = NAMESPACE
	port1 := coreV1.ServicePort{
		Port: 8080,
		Name: "random1",
	}

	port2 := coreV1.ServicePort{
		Port: 8081,
		Name: "random2",
	}

	ports := []coreV1.ServicePort{port1, port2}
	activeService.Spec.Ports = ports

	selectorMap1 := make(map[string]string)
	selectorMap1["app"] = "test1"

	service1 := &coreV1.Service{
		Spec: coreV1.ServiceSpec{
			Selector: selectorMap,
		},
	}
	service1.Name = "dummy"
	service1.Namespace = NAMESPACE
	port3 := coreV1.ServicePort{
		Port: 8080,
		Name: "random3",
	}

	port4 := coreV1.ServicePort{
		Port: 8081,
		Name: "random4",
	}

	ports1 := []coreV1.ServicePort{port3, port4}
	service1.Spec.Ports = ports1

	selectorMap2 := make(map[string]string)
	selectorMap2["app"] = "test"
	selectorMap2[ROLLOUT_POD_HASH_LABEL] = "hash"
	previewService := &coreV1.Service{
		Spec: coreV1.ServiceSpec{
			Selector: selectorMap,
		},
	}
	previewService.Name = "previewService"
	previewService.Namespace = NAMESPACE
	port5 := coreV1.ServicePort{
		Port: 8080,
		Name: "random3",
	}

	port6 := coreV1.ServicePort{
		Port: 8081,
		Name: "random4",
	}

	ports2 := []coreV1.ServicePort{port5, port6}

	previewService.Spec.Ports = ports2

	serviceNS1 := &coreV1.Service{
		Spec: coreV1.ServiceSpec{
			Selector: selectorMap,
		},
	}
	serviceNS1.Name = "dummy"
	serviceNS1.Namespace = "namespace1"
	port8 := coreV1.ServicePort{
		Port: 8080,
		Name: "random3",
	}

	port9 := coreV1.ServicePort{
		Port: 8081,
		Name: "random4",
	}

	ports12 := []coreV1.ServicePort{port8, port9}
	serviceNS1.Spec.Ports = ports12

	rc.ServiceController.Cache.Put(service1)
	rc.ServiceController.Cache.Put(previewService)
	rc.ServiceController.Cache.Put(activeService)
	rc.ServiceController.Cache.Put(serviceNS1)

	noStratergyRollout := argo.Rollout{
		Spec: argo.RolloutSpec{Template: coreV1.PodTemplateSpec{
			ObjectMeta: k8sv1.ObjectMeta{Annotations: map[string]string{}},
		}}}
	noStratergyRollout.Namespace = NAMESPACE

	noStratergyRollout.Spec.Strategy = argo.RolloutStrategy{}

	bgRolloutNs1 := argo.Rollout{
		Spec: argo.RolloutSpec{Template: coreV1.PodTemplateSpec{
			ObjectMeta: k8sv1.ObjectMeta{Annotations: map[string]string{}},
		}}}

	matchLabel1 := make(map[string]string)
	matchLabel1["app"] = "test"

	labelSelector1 := v12.LabelSelector{
		MatchLabels: matchLabel,
	}
	bgRolloutNs1.Spec.Selector = &labelSelector1

	bgRolloutNs1.Namespace = "namespace1"
	bgRolloutNs1.Spec.Strategy = argo.RolloutStrategy{
		BlueGreen: &argo.BlueGreenStrategy{
			ActiveService:  SERVICENAME,
			PreviewService: "previewService",
		},
	}

	resultForBlueGreen := map[string]*WeightedService {SERVICENAME: {Weight:1, Service:activeService},}

	testCases := []struct {
		name    string
		rollout *argo.Rollout
		rc      *RemoteController
		result  map[string]*WeightedService
	}{
		{
			name:    "canaryRolloutNoLabelMatch",
			rollout: &bgRolloutNs1,
			rc:      rc,
			result:  make(map[string]*WeightedService, 0),
		}, {
			name:    "canaryRolloutNoStratergy",
			rollout: &noStratergyRollout,
			rc:      rc,
			result:  make(map[string]*WeightedService, 0),
		}, {
			name:    "canaryRolloutHappyCase",
			rollout: &bgRollout,
			rc:      rc,
			result:  resultForBlueGreen ,
		},
		{
			name:    "canaryRolloutNilRollout",
			rollout: nil,
			rc:      rc,
			result:  make(map[string]*WeightedService, 0),
		},
		{
			name:    "canaryRolloutEmptyServiceCache",
			rollout: &bgRollout,
			rc: &RemoteController{
				ServiceController: emptyCacheService,
			},
			result: make(map[string]*WeightedService, 0),
		},
	}

	//Run the test for every provided case
	for _, c := range testCases {
		t.Run(c.name, func(t *testing.T) {
			result := getServiceForRollout(c.rc, c.rollout)
			if len(c.result) == 0 {
				if result != nil && len(result) > 0 {
					t.Fatalf("Service expected to be nil")
				}
			} else {
				for key, service := range c.result {
					if val, ok := result[key]; ok {
						if !cmp.Equal(val.Service.Name, service.Service.Name) {
							t.Fatalf("Service Mismatch. Diff: %v", cmp.Diff(val.Service.Name, service.Service.Name))
						}
					} else {
						t.Fatalf("Expected a service with name=%s but none returned", key)
					}
				}
			}
		})
	}
}

func TestSkipDestructiveUpdate(t *testing.T) {

	twoEndpointSe := v1alpha3.ServiceEntry{
		Hosts:     []string{"e2e.my-first-service.mesh"},
		Addresses: []string{"240.10.1.1"},
		Ports: []*v1alpha3.Port{{Number: uint32(common.DefaultServiceEntryPort),
			Name: "http", Protocol: "http"}},
		Location:        v1alpha3.ServiceEntry_MESH_INTERNAL,
		Resolution:      v1alpha3.ServiceEntry_DNS,
		SubjectAltNames: []string{"spiffe://prefix/my-first-service"},
		Endpoints: []*v1alpha3.ServiceEntry_Endpoint{
			{Address: "dummy.admiral.global-west", Ports: map[string]uint32{"http": 0}, Locality: "us-west-2"},
			{Address: "dummy.admiral.global-east", Ports: map[string]uint32{"http": 0}, Locality: "us-east-2"},
		},
	}

	twoEndpointSeUpdated := v1alpha3.ServiceEntry{
		Hosts:     []string{"e2e.my-first-service.mesh"},
		Addresses: []string{"240.10.1.1"},
		Ports: []*v1alpha3.Port{{Number: uint32(common.DefaultServiceEntryPort),
			Name: "http", Protocol: "http"}},
		Location:        v1alpha3.ServiceEntry_MESH_INTERNAL,
		Resolution:      v1alpha3.ServiceEntry_DNS,
		SubjectAltNames: []string{"spiffe://prefix/my-first-service"},
		Endpoints: []*v1alpha3.ServiceEntry_Endpoint{
			{Address: "dummy.admiral.global-west", Ports: map[string]uint32{"http": 90}, Locality: "us-west-2"},
			{Address: "dummy.admiral.global-east", Ports: map[string]uint32{"http": 0}, Locality: "us-east-2"},
		},
	}

	oneEndpointSe := v1alpha3.ServiceEntry{
		Hosts:     []string{"e2e.my-first-service.mesh"},
		Addresses: []string{"240.10.1.1"},
		Ports: []*v1alpha3.Port{{Number: uint32(common.DefaultServiceEntryPort),
			Name: "http", Protocol: "http"}},
		Location:        v1alpha3.ServiceEntry_MESH_INTERNAL,
		Resolution:      v1alpha3.ServiceEntry_DNS,
		SubjectAltNames: []string{"spiffe://prefix/my-first-service"},
		Endpoints: []*v1alpha3.ServiceEntry_Endpoint{
			{Address: "dummy.admiral.global-west", Ports: map[string]uint32{"http": 0}, Locality: "us-west-2"},
		},
	}

    newSeTwoEndpoints := &v1alpha32.ServiceEntry{
		ObjectMeta: v12.ObjectMeta{Name: "se1", Namespace: "random"},
		Spec:       twoEndpointSe,
	}

	newSeTwoEndpointsUpdated := &v1alpha32.ServiceEntry{
		ObjectMeta: v12.ObjectMeta{Name: "se1", Namespace: "random"},
		Spec:       twoEndpointSeUpdated,
	}

	newSeOneEndpoint := &v1alpha32.ServiceEntry{
		ObjectMeta: v12.ObjectMeta{Name: "se1", Namespace: "random"},
		Spec:       oneEndpointSe,
	}

	oldSeTwoEndpoints := &v1alpha32.ServiceEntry{
		ObjectMeta: v12.ObjectMeta{Name: "se1", Namespace: "random"},
		Spec:       twoEndpointSe,
	}

	oldSeOneEndpoint := &v1alpha32.ServiceEntry{
		ObjectMeta: v12.ObjectMeta{Name: "se1", Namespace: "random"},
		Spec:       oneEndpointSe,
	}


	rcWarmupPhase := &RemoteController{
		StartTime: time.Now(),
	}

	rcNotinWarmupPhase := &RemoteController{
		StartTime: time.Now().Add(time.Duration(-21) * time.Minute),
	}

	//Struct of test case info. Name is required.
	testCases := []struct {
		name            string
		rc 			    *RemoteController
		newSe		    *v1alpha32.ServiceEntry
		oldSe           *v1alpha32.ServiceEntry
		skipDestructive bool
		diff	   	    string
	}{
		{
			name:           "Should return false when in warm up phase but not destructive",
			rc:       		rcWarmupPhase,
			newSe: 			newSeOneEndpoint,
			oldSe:          oldSeOneEndpoint,
			skipDestructive: false,
			diff: 			"",
		},
		{
			name:           "Should return true when in warm up phase but is destructive",
			rc:       		rcWarmupPhase,
			newSe: 			newSeOneEndpoint,
			oldSe:          oldSeTwoEndpoints,
			skipDestructive: true,
			diff: 			"Delete",
		},
		{
			name:           "Should return false when not in warm up phase but is destructive",
			rc:       		rcNotinWarmupPhase,
			newSe: 			newSeOneEndpoint,
			oldSe:          oldSeTwoEndpoints,
			skipDestructive: false,
			diff: 			"Delete",
		},
		{
			name:           "Should return false when in warm up phase but is constructive",
			rc:       		rcWarmupPhase,
			newSe: 			newSeTwoEndpoints,
			oldSe:          oldSeOneEndpoint,
			skipDestructive: false,
			diff: 			"Add",
		},
		{
			name:           "Should return false when not in warm up phase but endpoints updated",
			rc:       		rcNotinWarmupPhase,
			newSe: 			newSeTwoEndpointsUpdated,
			oldSe:          oldSeTwoEndpoints,
			skipDestructive: false,
			diff: 			"Update",
		},
		{
			name:           "Should return true when in warm up phase but endpoints are updated (destructive)",
			rc:       		rcWarmupPhase,
			newSe: 			newSeTwoEndpointsUpdated,
			oldSe:          oldSeTwoEndpoints,
			skipDestructive: true,
			diff: 			"Update",
		},

	}

	//Run the test for every provided case
	for _, c := range testCases {
		t.Run(c.name, func(t *testing.T) {
			skipDestructive, diff := skipDestructiveUpdate(c.rc, c.newSe, c.oldSe)
			if skipDestructive == c.skipDestructive {
				//perfect
			} else {
				t.Errorf("Result Failed. Got %v, expected %v", skipDestructive, c.skipDestructive)
			}
			if c.diff == ""  || (c.diff != "" && strings.Contains(diff, c.diff)) {
				//perfect
			} else {
				t.Errorf("Diff Failed. Got %v, expected %v", diff, c.diff)
			}
		})
	}
}

func TestAddUpdateServiceEntry(t *testing.T) {


	fakeIstioClient := istiofake.NewSimpleClientset()

	seCtrl := &istio.ServiceEntryController{
		IstioClient: fakeIstioClient,
	}

	twoEndpointSe := v1alpha3.ServiceEntry{
		Hosts:     []string{"e2e.my-first-service.mesh"},
		Addresses: []string{"240.10.1.1"},
		Ports: []*v1alpha3.Port{{Number: uint32(common.DefaultServiceEntryPort),
			Name: "http", Protocol: "http"}},
		Location:        v1alpha3.ServiceEntry_MESH_INTERNAL,
		Resolution:      v1alpha3.ServiceEntry_DNS,
		SubjectAltNames: []string{"spiffe://prefix/my-first-service"},
		Endpoints: []*v1alpha3.ServiceEntry_Endpoint{
			{Address: "dummy.admiral.global-west", Ports: map[string]uint32{"http": 0}, Locality: "us-west-2"},
			{Address: "dummy.admiral.global-east", Ports: map[string]uint32{"http": 0}, Locality: "us-east-2"},
		},
	}

	oneEndpointSe := v1alpha3.ServiceEntry{
		Hosts:     []string{"e2e.my-first-service.mesh"},
		Addresses: []string{"240.10.1.1"},
		Ports: []*v1alpha3.Port{{Number: uint32(common.DefaultServiceEntryPort),
			Name: "http", Protocol: "http"}},
		Location:        v1alpha3.ServiceEntry_MESH_INTERNAL,
		Resolution:      v1alpha3.ServiceEntry_DNS,
		SubjectAltNames: []string{"spiffe://prefix/my-first-service"},
		Endpoints: []*v1alpha3.ServiceEntry_Endpoint{
			{Address: "dummy.admiral.global-west", Ports: map[string]uint32{"http": 0}, Locality: "us-west-2"},
		},
	}

	newSeOneEndpoint := &v1alpha32.ServiceEntry{
<<<<<<< HEAD
		ObjectMeta: v12.ObjectMeta{Name: "se1", Namespace: "random"},
=======
		ObjectMeta: v12.ObjectMeta{Name: "se1", Namespace: "namespace"},
>>>>>>> c8f14da2
		Spec:       oneEndpointSe,
	}

	oldSeTwoEndpoints := &v1alpha32.ServiceEntry{
<<<<<<< HEAD
		ObjectMeta: v12.ObjectMeta{Name: "se1", Namespace: "random"},
		Spec:       twoEndpointSe,
	}

=======
		ObjectMeta: v12.ObjectMeta{Name: "se2", Namespace: "namespace"},
		Spec:       twoEndpointSe,
	}

	seCtrl.IstioClient.NetworkingV1alpha3().ServiceEntries("namespace").Create(oldSeTwoEndpoints)

>>>>>>> c8f14da2
	rcWarmupPhase := &RemoteController{
		ServiceEntryController: seCtrl,
		StartTime: time.Now(),
	}

	rcNotinWarmupPhase := &RemoteController{
		ServiceEntryController: seCtrl,
		StartTime: time.Now().Add(time.Duration(-21) * time.Minute),
	}

	//Struct of test case info. Name is required.
	testCases := []struct {
		name            string
		rc 			    *RemoteController
		newSe		    *v1alpha32.ServiceEntry
		oldSe           *v1alpha32.ServiceEntry
		skipDestructive bool
	}{
		{
			name:           "Should add a new SE",
			rc:       		rcWarmupPhase,
			newSe: 			newSeOneEndpoint,
			oldSe:          nil,
			skipDestructive: false,
		},
		{
			name:           "Should not update SE when in warm up mode and the update is destructive",
			rc:       		rcWarmupPhase,
			newSe: 			newSeOneEndpoint,
			oldSe:          oldSeTwoEndpoints,
			skipDestructive: true,
		},
		{
			name:           "Should update an SE",
			rc:       		rcNotinWarmupPhase,
			newSe: 			newSeOneEndpoint,
			oldSe:          oldSeTwoEndpoints,
			skipDestructive: false,
		},

	}

	//Run the test for every provided case
	for _, c := range testCases {
		t.Run(c.name, func(t *testing.T) {
			addUpdateServiceEntry(c.newSe, c.oldSe, "namespace", c.rc)
			if c.skipDestructive {
				//verify the update did not go through
				se, _ := c.rc.ServiceEntryController.IstioClient.NetworkingV1alpha3().ServiceEntries("namespace").Get(c.oldSe.Name, v12.GetOptions{})
				_, diff := getServiceEntryDiff(c.oldSe, se)
				if diff != "" {
					t.Errorf("Failed. Got %v, expected %v", se.Spec.String(), c.oldSe.Spec.String())
				}
			}
		})
	}
}<|MERGE_RESOLUTION|>--- conflicted
+++ resolved
@@ -1188,28 +1188,17 @@
 	}
 
 	newSeOneEndpoint := &v1alpha32.ServiceEntry{
-<<<<<<< HEAD
-		ObjectMeta: v12.ObjectMeta{Name: "se1", Namespace: "random"},
-=======
 		ObjectMeta: v12.ObjectMeta{Name: "se1", Namespace: "namespace"},
->>>>>>> c8f14da2
 		Spec:       oneEndpointSe,
 	}
 
 	oldSeTwoEndpoints := &v1alpha32.ServiceEntry{
-<<<<<<< HEAD
-		ObjectMeta: v12.ObjectMeta{Name: "se1", Namespace: "random"},
-		Spec:       twoEndpointSe,
-	}
-
-=======
 		ObjectMeta: v12.ObjectMeta{Name: "se2", Namespace: "namespace"},
 		Spec:       twoEndpointSe,
 	}
 
 	seCtrl.IstioClient.NetworkingV1alpha3().ServiceEntries("namespace").Create(oldSeTwoEndpoints)
 
->>>>>>> c8f14da2
 	rcWarmupPhase := &RemoteController{
 		ServiceEntryController: seCtrl,
 		StartTime: time.Now(),
