--- conflicted
+++ resolved
@@ -7,13 +7,10 @@
 	"testing"
 	"time"
 
-<<<<<<< HEAD
 	argo "github.com/argoproj/argo-rollouts/pkg/apis/rollouts/v1alpha1"
 	"github.com/golang/protobuf/ptypes/duration"
 	"github.com/golang/protobuf/ptypes/wrappers"
 	"github.com/google/go-cmp/cmp"
-=======
->>>>>>> b371d759
 	"github.com/istio-ecosystem/admiral/admiral/pkg/apis/admiral/model"
 	"github.com/istio-ecosystem/admiral/admiral/pkg/controller/admiral"
 	"github.com/istio-ecosystem/admiral/admiral/pkg/controller/common"
@@ -187,9 +184,6 @@
 		Interval:                 &duration.Duration{Seconds: 60},
 		MaxEjectionPercent:       100,
 	}
-<<<<<<< HEAD
-	mTLS := &v1alpha3.TrafficPolicy{Tls: &v1alpha3.ClientTLSSettings{Mode: v1alpha3.ClientTLSSettings_ISTIO_MUTUAL}, OutlierDetection: outlierDetection}
-=======
 	mTLS := &v1alpha3.TrafficPolicy{
 		Tls: &v1alpha3.ClientTLSSettings{
 			Mode: v1alpha3.ClientTLSSettings_ISTIO_MUTUAL,
@@ -207,8 +201,6 @@
 			},
 		},
 	}
->>>>>>> b371d759
-
 	se := &v1alpha3.ServiceEntry{Hosts: []string{"qa.myservice.global"}, Endpoints: []*v1alpha3.WorkloadEntry{
 		{Address: "east.com", Locality: "us-east-2"}, {Address: "west.com", Locality: "us-west-2"},
 	}}
@@ -606,26 +598,14 @@
 	handlerEmptyClient := VirtualServiceHandler{
 		RemoteRegistry: rr1,
 	}
-<<<<<<< HEAD
-	ctx := context.Background()
-	fullFakeIstioClient := istiofake.NewSimpleClientset()
-	fullFakeIstioClient.NetworkingV1alpha3().VirtualServices("ns").Create(ctx, &v1alpha32.VirtualService{
-		ObjectMeta: v12.ObjectMeta{
-=======
 	fullFakeIstioClient.NetworkingV1alpha3().VirtualServices("ns").Create(ctx, &v1alpha32.VirtualService{
 		ObjectMeta: metaV1.ObjectMeta{
->>>>>>> b371d759
 			Name: "vs-name",
 		},
 		Spec: v1alpha3.VirtualService{
 			Hosts: []string{"e2e.blah.global"},
 		},
-<<<<<<< HEAD
-	}, v12.CreateOptions{})
-	rr2 := NewRemoteRegistry(nil, common.AdmiralParams{})
-=======
 	}, metaV1.CreateOptions{})
->>>>>>> b371d759
 	rr2.AdmiralCache = &AdmiralCache{
 		CnameDependentClusterCache: goodCnameCache,
 		SeClusterCache:             common.NewMapOfMaps(),
@@ -716,10 +696,6 @@
 	//Run the test for every provided case
 	for _, c := range testCases {
 		t.Run(c.name, func(t *testing.T) {
-<<<<<<< HEAD
-
-=======
->>>>>>> b371d759
 			err := handleVirtualServiceEvent(ctx, c.vs, c.handler, c.event, common.VirtualService)
 			if err != c.expectedError {
 				t.Fatalf("Error mismatch, expected %v but got %v", c.expectedError, err)
@@ -896,15 +872,9 @@
 		},
 	}
 	ctx := context.Background()
-<<<<<<< HEAD
-	rcTemp.VirtualServiceController.IstioClient.NetworkingV1alpha3().VirtualServices(Namespace).Create(ctx, virtualService, v12.CreateOptions{})
-	rcTemp.VirtualServiceController.IstioClient.NetworkingV1alpha3().VirtualServices(Namespace).Create(ctx, vsMutipleRoutesWithMatch, v12.CreateOptions{})
-	rcTemp.VirtualServiceController.IstioClient.NetworkingV1alpha3().VirtualServices(Namespace).Create(ctx, vsMutipleRoutesWithZeroWeight, v12.CreateOptions{})
-=======
 	rcTemp.VirtualServiceController.IstioClient.NetworkingV1alpha3().VirtualServices(Namespace).Create(ctx, virtualService, metaV1.CreateOptions{})
 	rcTemp.VirtualServiceController.IstioClient.NetworkingV1alpha3().VirtualServices(Namespace).Create(ctx, vsMutipleRoutesWithMatch, metaV1.CreateOptions{})
 	rcTemp.VirtualServiceController.IstioClient.NetworkingV1alpha3().VirtualServices(Namespace).Create(ctx, vsMutipleRoutesWithZeroWeight, metaV1.CreateOptions{})
->>>>>>> b371d759
 
 	canaryRollout := argo.Rollout{
 		Spec: argo.RolloutSpec{Template: coreV1.PodTemplateSpec{
@@ -968,11 +938,7 @@
 			CanaryService: CanaryServiceName,
 			TrafficRouting: &argo.RolloutTrafficRouting{
 				Istio: &argo.IstioTrafficRouting{
-<<<<<<< HEAD
-					VirtualService: &argo.IstioVirtualService{Name: VS_NAME_1},
-=======
 					VirtualService: &argo.IstioVirtualService{Name: vsName1},
->>>>>>> b371d759
 				},
 			},
 		},
@@ -991,11 +957,7 @@
 			CanaryService: CanaryServiceName,
 			TrafficRouting: &argo.RolloutTrafficRouting{
 				Istio: &argo.IstioTrafficRouting{
-<<<<<<< HEAD
-					VirtualService: &argo.IstioVirtualService{Name: VS_NAME_2, Routes: []string{VS_ROUTE_PRIMARY}},
-=======
 					VirtualService: &argo.IstioVirtualService{Name: vsName2, Routes: []string{vsRoutePrimary}},
->>>>>>> b371d759
 				},
 			},
 		},
@@ -1014,11 +976,7 @@
 			CanaryService: CanaryServiceName,
 			TrafficRouting: &argo.RolloutTrafficRouting{
 				Istio: &argo.IstioTrafficRouting{
-<<<<<<< HEAD
-					VirtualService: &argo.IstioVirtualService{Name: VS_NAME_2, Routes: []string{"random"}},
-=======
 					VirtualService: &argo.IstioVirtualService{Name: vsName2, Routes: []string{"random"}},
->>>>>>> b371d759
 				},
 			},
 		},
@@ -1037,11 +995,7 @@
 			CanaryService: CanaryServiceName,
 			TrafficRouting: &argo.RolloutTrafficRouting{
 				Istio: &argo.IstioTrafficRouting{
-<<<<<<< HEAD
-					VirtualService: &argo.IstioVirtualService{Name: VS_NAME_4},
-=======
 					VirtualService: &argo.IstioVirtualService{Name: vsName4},
->>>>>>> b371d759
 				},
 			},
 		},
@@ -1516,51 +1470,31 @@
 	}
 
 	newSeTwoEndpoints := &v1alpha32.ServiceEntry{
-<<<<<<< HEAD
-		ObjectMeta: v12.ObjectMeta{Name: "se1", Namespace: "random"},
-=======
 		ObjectMeta: metaV1.ObjectMeta{Name: "se1", Namespace: "random"},
->>>>>>> b371d759
 		//nolint
 		Spec: twoEndpointSe,
 	}
 
 	newSeTwoEndpointsUpdated := &v1alpha32.ServiceEntry{
-<<<<<<< HEAD
-		ObjectMeta: v12.ObjectMeta{Name: "se1", Namespace: "random"},
-=======
 		ObjectMeta: metaV1.ObjectMeta{Name: "se1", Namespace: "random"},
->>>>>>> b371d759
 		//nolint
 		Spec: twoEndpointSeUpdated,
 	}
 
 	newSeOneEndpoint := &v1alpha32.ServiceEntry{
-<<<<<<< HEAD
-		ObjectMeta: v12.ObjectMeta{Name: "se1", Namespace: "random"},
-=======
 		ObjectMeta: metaV1.ObjectMeta{Name: "se1", Namespace: "random"},
->>>>>>> b371d759
 		//nolint
 		Spec: oneEndpointSe,
 	}
 
 	oldSeTwoEndpoints := &v1alpha32.ServiceEntry{
-<<<<<<< HEAD
-		ObjectMeta: v12.ObjectMeta{Name: "se1", Namespace: "random"},
-=======
 		ObjectMeta: metaV1.ObjectMeta{Name: "se1", Namespace: "random"},
->>>>>>> b371d759
 		//nolint
 		Spec: twoEndpointSe,
 	}
 
 	oldSeOneEndpoint := &v1alpha32.ServiceEntry{
-<<<<<<< HEAD
-		ObjectMeta: v12.ObjectMeta{Name: "se1", Namespace: "random"},
-=======
 		ObjectMeta: metaV1.ObjectMeta{Name: "se1", Namespace: "random"},
->>>>>>> b371d759
 		//nolint
 		Spec: oneEndpointSe,
 	}
@@ -1651,16 +1585,6 @@
 }
 
 func TestAddUpdateServiceEntry(t *testing.T) {
-<<<<<<< HEAD
-
-	ctx := context.Background()
-
-	fakeIstioClient := istiofake.NewSimpleClientset()
-
-	seCtrl := &istio.ServiceEntryController{
-		IstioClient: fakeIstioClient,
-	}
-=======
 	var (
 		ctx             = context.Background()
 		fakeIstioClient = istioFake.NewSimpleClientset()
@@ -1668,8 +1592,6 @@
 			IstioClient: fakeIstioClient,
 		}
 	)
->>>>>>> b371d759
-
 	twoEndpointSe := v1alpha3.ServiceEntry{
 		Hosts:     []string{"e2e.my-first-service.mesh"},
 		Addresses: []string{"240.10.1.1"},
@@ -1718,30 +1640,18 @@
 	}
 
 	newSeOneEndpoint := &v1alpha32.ServiceEntry{
-<<<<<<< HEAD
-		ObjectMeta: v12.ObjectMeta{Name: "se1", Namespace: "namespace"},
-=======
 		ObjectMeta: metaV1.ObjectMeta{Name: "se1", Namespace: "namespace"},
->>>>>>> b371d759
 		//nolint
 		Spec: oneEndpointSe,
 	}
 
 	oldSeTwoEndpoints := &v1alpha32.ServiceEntry{
-<<<<<<< HEAD
-		ObjectMeta: v12.ObjectMeta{Name: "se2", Namespace: "namespace"},
-=======
 		ObjectMeta: metaV1.ObjectMeta{Name: "se2", Namespace: "namespace"},
->>>>>>> b371d759
 		//nolint
 		Spec: twoEndpointSe,
 	}
 
-<<<<<<< HEAD
-	_, err := seCtrl.IstioClient.NetworkingV1alpha3().ServiceEntries("namespace").Create(ctx, oldSeTwoEndpoints, v12.CreateOptions{})
-=======
 	_, err := seCtrl.IstioClient.NetworkingV1alpha3().ServiceEntries("namespace").Create(ctx, oldSeTwoEndpoints, metaV1.CreateOptions{})
->>>>>>> b371d759
 	if err != nil {
 		t.Error(err)
 	}
@@ -1800,11 +1710,7 @@
 			addUpdateServiceEntry(ctx, c.newSe, c.oldSe, "namespace", c.rc)
 			if c.skipDestructive {
 				//verify the update did not go through
-<<<<<<< HEAD
-				se, err := c.rc.ServiceEntryController.IstioClient.NetworkingV1alpha3().ServiceEntries("namespace").Get(ctx, c.oldSe.Name, v12.GetOptions{})
-=======
 				se, err := c.rc.ServiceEntryController.IstioClient.NetworkingV1alpha3().ServiceEntries("namespace").Get(ctx, c.oldSe.Name, metaV1.GetOptions{})
->>>>>>> b371d759
 				if err != nil {
 					t.Error(err)
 				}
