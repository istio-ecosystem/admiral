--- conflicted
+++ resolved
@@ -21,11 +21,7 @@
                 "http": 8090
               }
             }],
-<<<<<<< HEAD
-            "canary": [{
-=======
             "test": [{
->>>>>>> e5534895
               "name": "app-1-spk-desired-service",
               "weight": 75,
               "ports": {
@@ -136,11 +132,7 @@
                 "http": 8090
               }
             }],
-<<<<<<< HEAD
-            "canary":[{
-=======
             "test":[{
->>>>>>> e5534895
               "name": "app-1-spk-preview-service",
               "ports": {
                 "http": 8090
