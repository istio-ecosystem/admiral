package clusters

import (
	"context"
	"errors"
	"fmt"
<<<<<<< HEAD
	"strings"
=======
>>>>>>> b371d759
	"sync"
	"time"

	metaV1 "k8s.io/apimachinery/pkg/apis/meta/v1"

	argo "github.com/argoproj/argo-rollouts/pkg/apis/rollouts/v1alpha1"
	v1 "github.com/istio-ecosystem/admiral/admiral/pkg/apis/admiral/v1"
	"github.com/istio-ecosystem/admiral/admiral/pkg/controller/admiral"
	"github.com/istio-ecosystem/admiral/admiral/pkg/controller/common"
	"github.com/istio-ecosystem/admiral/admiral/pkg/controller/istio"
	"github.com/istio-ecosystem/admiral/admiral/pkg/controller/secret"
	log "github.com/sirupsen/logrus"
	k8sAppsV1 "k8s.io/api/apps/v1"
	k8sV1 "k8s.io/api/core/v1"
	k8s "k8s.io/client-go/kubernetes"
)

type RemoteController struct {
	ClusterID                 string
	ApiServer                 string
	StartTime                 time.Time
	GlobalTraffic             *admiral.GlobalTrafficController
	DeploymentController      *admiral.DeploymentController
	ServiceController         *admiral.ServiceController
	NodeController            *admiral.NodeController
	ServiceEntryController    *istio.ServiceEntryController
	DestinationRuleController *istio.DestinationRuleController
	VirtualServiceController  *istio.VirtualServiceController
	SidecarController         *istio.SidecarController
	RolloutController         *admiral.RolloutController
	RoutingPolicyController   *admiral.RoutingPolicyController
	stop                      chan struct{}
	//listener for normal types
}

type AdmiralCache struct {
	CnameClusterCache               *common.MapOfMaps
	CnameDependentClusterCache      *common.MapOfMaps
	CnameIdentityCache              *sync.Map
	IdentityClusterCache            *common.MapOfMaps
	WorkloadSelectorCache           *common.MapOfMaps
	ClusterLocalityCache            *common.MapOfMaps
	IdentityDependencyCache         *common.MapOfMaps
	SubsetServiceEntryIdentityCache *sync.Map
	ServiceEntryAddressStore        *ServiceEntryAddressStore
	ConfigMapController             admiral.ConfigMapControllerInterface //todo this should be in the remotecontrollers map once we expand it to have one configmap per cluster
	GlobalTrafficCache              *globalTrafficCache                  //The cache needs to live in the handler because it needs access to deployments
	DependencyNamespaceCache        *common.SidecarEgressMap
	SeClusterCache                  *common.MapOfMaps
	RoutingPolicyFilterCache        *routingPolicyFilterCache
	RoutingPolicyCache              *routingPolicyCache
	argoRolloutsEnabled             bool
}

type RemoteRegistry struct {
	sync.Mutex
	remoteControllers map[string]*RemoteController
	SecretController  *secret.Controller
	secretClient      k8s.Interface
	ctx               context.Context
	AdmiralCache      *AdmiralCache
	StartTime         time.Time
	ExcludeAssetList  []string
}

func NewRemoteRegistry(ctx context.Context, params common.AdmiralParams) *RemoteRegistry {
	gtpCache := &globalTrafficCache{}
	gtpCache.identityCache = make(map[string]*v1.GlobalTrafficPolicy)
	gtpCache.mutex = &sync.Mutex{}
	rpFilterCache := &routingPolicyFilterCache{}
	rpFilterCache.filterCache = make(map[string]map[string]map[string]string)
	rpFilterCache.mutex = &sync.Mutex{}
	rpCache := &routingPolicyCache{}
	rpCache.identityCache = make(map[string]*v1.RoutingPolicy)
	rpCache.mutex = &sync.Mutex{}
	admiralCache := &AdmiralCache{
		IdentityClusterCache:            common.NewMapOfMaps(),
		CnameClusterCache:               common.NewMapOfMaps(),
		CnameDependentClusterCache:      common.NewMapOfMaps(),
		ClusterLocalityCache:            common.NewMapOfMaps(),
		IdentityDependencyCache:         common.NewMapOfMaps(),
		WorkloadSelectorCache:           common.NewMapOfMaps(),
		RoutingPolicyFilterCache:        rpFilterCache,
		RoutingPolicyCache:              rpCache,
		DependencyNamespaceCache:        common.NewSidecarEgressMap(),
		CnameIdentityCache:              &sync.Map{},
		SubsetServiceEntryIdentityCache: &sync.Map{},
		ServiceEntryAddressStore:        &ServiceEntryAddressStore{EntryAddresses: map[string]string{}, Addresses: []string{}},
		GlobalTrafficCache:              gtpCache,
		SeClusterCache:                  common.NewMapOfMaps(),
		argoRolloutsEnabled:             params.ArgoRolloutsEnabled,
	}
	return &RemoteRegistry{
		ctx:               ctx,
		StartTime:         time.Now(),
		remoteControllers: make(map[string]*RemoteController),
		AdmiralCache:      admiralCache,
		ExcludeAssetList:  params.ExcludeAssetList,
	}
}

func (r *RemoteRegistry) GetRemoteController(clusterId string) *RemoteController {
	r.Mutex.Lock()
	defer r.Mutex.Unlock()
	return r.remoteControllers[clusterId]
}

func (r *RemoteRegistry) PutRemoteController(clusterId string, rc *RemoteController) {
	r.Mutex.Lock()
	defer r.Mutex.Unlock()
	r.remoteControllers[clusterId] = rc
}

func (r *RemoteRegistry) DeleteRemoteController(clusterId string) {
	r.Mutex.Lock()
	defer r.Mutex.Unlock()
	delete(r.remoteControllers, clusterId)
}

func (r *RemoteRegistry) RangeRemoteControllers(fn func(k string, v *RemoteController)) {
	r.Mutex.Lock()
	defer r.Mutex.Unlock()
	for k, v := range r.remoteControllers {
		fn(k, v)
	}
}

func (r *RemoteRegistry) GetClusterIds() []string {
	r.Mutex.Lock()
	defer r.Mutex.Unlock()
	var clusters = make([]string, 0, len(r.remoteControllers))
	for k := range r.remoteControllers {
		clusters = append(clusters, k)
	}
	return clusters
}

func (r *RemoteRegistry) shutdown() {

	done := r.ctx.Done()
	//wait for the context to close
	<-done

	//close the remote controllers stop channel
	for _, v := range r.remoteControllers {
		close(v.stop)
	}
}

type ServiceEntryAddressStore struct {
	EntryAddresses map[string]string `yaml:"entry-addresses,omitempty"`
	Addresses      []string          `yaml:"addresses,omitempty"` //trading space for efficiency - this will give a quick way to validate that the address is unique
}

type DependencyHandler struct {
	RemoteRegistry *RemoteRegistry
	DepController  *admiral.DependencyController
}

type GlobalTrafficHandler struct {
	RemoteRegistry *RemoteRegistry
	ClusterID      string
}

type RolloutHandler struct {
	RemoteRegistry *RemoteRegistry
	ClusterID      string
}

type globalTrafficCache struct {
	//map of global traffic policies key=environment.identity, value: GlobalTrafficPolicy object
	identityCache map[string]*v1.GlobalTrafficPolicy

	mutex *sync.Mutex
}

func (g *globalTrafficCache) GetFromIdentity(identity string, environment string) *v1.GlobalTrafficPolicy {
	return g.identityCache[common.ConstructGtpKey(environment, identity)]
}

func (g *globalTrafficCache) Put(gtp *v1.GlobalTrafficPolicy) error {
	if gtp.Name == "" {
		//no GTP, throw error
		return errors.New("cannot add an empty globaltrafficpolicy to the cache")
	}
	defer g.mutex.Unlock()
	g.mutex.Lock()
	var gtpIdentity = gtp.Labels[common.GetGlobalTrafficDeploymentLabel()]
	var gtpEnv = common.GetGtpEnv(gtp)

	log.Infof("adding GTP with name %v to GTP cache. LabelMatch=%v env=%v", gtp.Name, gtpIdentity, gtpEnv)
	identity := gtp.Labels[common.GetGlobalTrafficDeploymentLabel()]
	key := common.ConstructGtpKey(gtpEnv, identity)
	g.identityCache[key] = gtp

	return nil
}

func (g *globalTrafficCache) Delete(identity string, environment string) {
	key := common.ConstructGtpKey(environment, identity)
	if _, ok := g.identityCache[key]; ok {
		log.Infof("deleting gtp with key=%s from global GTP cache", key)
		delete(g.identityCache, key)
	}
}

type RoutingPolicyHandler struct {
	RemoteRegistry *RemoteRegistry
	ClusterID      string
}

type routingPolicyCache struct {
	// map of routing policies key=environment.identity, value: RoutingPolicy object
	// only one routing policy per identity + env is allowed
	identityCache map[string]*v1.RoutingPolicy
	mutex         *sync.Mutex
}

func (r *routingPolicyCache) Delete(identity string, environment string) {
	defer r.mutex.Unlock()
	r.mutex.Lock()
	key := common.ConstructRoutingPolicyKey(environment, identity)
	if _, ok := r.identityCache[key]; ok {
		log.Infof("deleting RoutingPolicy with key=%s from global RoutingPolicy cache", key)
		delete(r.identityCache, key)
	}
}

func (r *routingPolicyCache) GetFromIdentity(identity string, environment string) *v1.RoutingPolicy {
	defer r.mutex.Unlock()
	r.mutex.Lock()
	return r.identityCache[common.ConstructRoutingPolicyKey(environment, identity)]
}

func (r *routingPolicyCache) Put(rp *v1.RoutingPolicy) error {
	if rp == nil || rp.Name == "" {
		// no RoutingPolicy, throw error
		return errors.New("cannot add an empty RoutingPolicy to the cache")
	}
	if rp.Labels == nil {
		return errors.New("labels empty in RoutingPolicy")
	}
	defer r.mutex.Unlock()
	r.mutex.Lock()
	var rpIdentity = rp.Labels[common.GetRoutingPolicyLabel()]
	var rpEnv = common.GetRoutingPolicyEnv(rp)

	log.Infof("Adding RoutingPolicy with name %v to RoutingPolicy cache. LabelMatch=%v env=%v", rp.Name, rpIdentity, rpEnv)
	key := common.ConstructRoutingPolicyKey(rpEnv, rpIdentity)
	r.identityCache[key] = rp

	return nil
}

type routingPolicyFilterCache struct {
	// map of envoyFilters key=environment+identity of the routingPolicy, value is a map [clusterId -> map [filterName -> filterName]]
	filterCache map[string]map[string]map[string]string
	mutex       *sync.Mutex
}

func (r *routingPolicyFilterCache) Get(identityEnvKey string) (filters map[string]map[string]string) {
	defer r.mutex.Unlock()
	r.mutex.Lock()
	return r.filterCache[identityEnvKey]
}

func (r *routingPolicyFilterCache) Put(identityEnvKey string, clusterId string, filterName string) {
	defer r.mutex.Unlock()
	r.mutex.Lock()
	if r.filterCache[identityEnvKey] == nil {
		r.filterCache[identityEnvKey] = make(map[string]map[string]string)
	}

	if r.filterCache[identityEnvKey][clusterId] == nil {
		r.filterCache[identityEnvKey][clusterId] = make(map[string]string)
	}
	r.filterCache[identityEnvKey][clusterId][filterName] = filterName
}

func (r *routingPolicyFilterCache) Delete(identityEnvKey string) {
	if common.GetEnableRoutingPolicy() {
		defer r.mutex.Unlock()
		r.mutex.Lock()
		// delete all envoyFilters for a given identity+env key
		delete(r.filterCache, identityEnvKey)
	} else {
		log.Infof(LogFormat, admiral.Delete, "routingpolicy", identityEnvKey, "", "routingpolicy disabled")
	}
}
func (r RoutingPolicyHandler) Added(ctx context.Context, obj *v1.RoutingPolicy) {
	if common.GetEnableRoutingPolicy() {
		if common.ShouldIgnoreResource(obj.ObjectMeta) {
			log.Infof(LogFormat, "success", "routingpolicy", obj.Name, "", "Ignored the RoutingPolicy because of the annotation")
			return
		}
		dependents := getDependents(obj, r)
		if len(dependents) == 0 {
			log.Info("No dependents found for Routing Policy - ", obj.Name)
			return
		}
<<<<<<< HEAD
		r.processRoutingPolicy(ctx, dependents, obj, admiral.Add)
=======
		r.processroutingPolicy(ctx, dependents, obj, admiral.Add)
>>>>>>> b371d759

		log.Infof(LogFormat, admiral.Add, "routingpolicy", obj.Name, "", "finished processing routing policy")
	} else {
		log.Infof(LogFormat, admiral.Add, "routingpolicy", obj.Name, "", "routingpolicy disabled")
	}
}

<<<<<<< HEAD
func (r RoutingPolicyHandler) processRoutingPolicy(ctx context.Context, dependents map[string]string, routingPolicy *v1.RoutingPolicy, eventType admiral.EventType) {
	for _, remoteController := range r.RemoteRegistry.remoteControllers {
		for _, dependent := range dependents {
=======
func (r RoutingPolicyHandler) processroutingPolicy(ctx context.Context, dependents map[string]string, routingPolicy *v1.RoutingPolicy, eventType admiral.EventType) {
	for _, remoteController := range r.RemoteRegistry.remoteControllers {
		for _, dependent := range dependents {

>>>>>>> b371d759
			// Check if the dependent exists in this remoteCluster. If so, we create an envoyFilter with dependent identity as workload selector
			if _, ok := r.RemoteRegistry.AdmiralCache.IdentityClusterCache.Get(dependent).Copy()[remoteController.ClusterID]; ok {
				selectors := r.RemoteRegistry.AdmiralCache.WorkloadSelectorCache.Get(dependent + remoteController.ClusterID).Copy()
				if len(selectors) != 0 {

					filter, err := createOrUpdateEnvoyFilter(ctx, remoteController, routingPolicy, eventType, dependent, r.RemoteRegistry.AdmiralCache, selectors)
					if err != nil {
						// Best effort create
						log.Errorf(LogErrFormat, eventType, "routingpolicy", routingPolicy.Name, remoteController.ClusterID, err)
					} else {
						log.Infof("msg=%s name=%s cluster=%s", "created envoyfilter", filter.Name, remoteController.ClusterID)
					}
				}
			}
		}

	}
}

func (r RoutingPolicyHandler) Updated(ctx context.Context, obj *v1.RoutingPolicy) {
	if common.GetEnableRoutingPolicy() {
		if common.ShouldIgnoreResource(obj.ObjectMeta) {
			log.Infof(LogFormat, admiral.Update, "routingpolicy", obj.Name, "", "Ignored the RoutingPolicy because of the annotation")
			// We need to process this as a delete event.
			r.Deleted(ctx, obj)
			return
		}
		dependents := getDependents(obj, r)
		if len(dependents) == 0 {
			return
		}
<<<<<<< HEAD
		r.processRoutingPolicy(ctx, dependents, obj, admiral.Update)
=======
		r.processroutingPolicy(ctx, dependents, obj, admiral.Update)
>>>>>>> b371d759

		log.Infof(LogFormat, admiral.Update, "routingpolicy", obj.Name, "", "updated routing policy")
	} else {
		log.Infof(LogFormat, admiral.Update, "routingpolicy", obj.Name, "", "routingpolicy disabled")
	}
}

// getDependents - Returns the client dependents for the destination service with routing policy
// Returns a list of asset ID's of the client services or nil if no dependents are found
func getDependents(obj *v1.RoutingPolicy, r RoutingPolicyHandler) map[string]string {
	sourceIdentity := common.GetRoutingPolicyIdentity(obj)
	if len(sourceIdentity) == 0 {
		err := errors.New("identity label is missing")
		log.Warnf(LogErrFormat, "add", "RoutingPolicy", obj.Name, r.ClusterID, err)
		return nil
	}

	dependents := r.RemoteRegistry.AdmiralCache.IdentityDependencyCache.Get(sourceIdentity).Copy()
	return dependents
}

func (r RoutingPolicyHandler) Deleted(ctx context.Context, obj *v1.RoutingPolicy) {
	dependents := getDependents(obj, r)
	if len(dependents) != 0 {
		r.deleteEnvoyFilters(ctx, dependents, obj, admiral.Delete)
		log.Infof(LogFormat, admiral.Delete, "routingpolicy", obj.Name, "", "deleted envoy filter for routing policy")
	}
}

func (r RoutingPolicyHandler) deleteEnvoyFilters(ctx context.Context, dependents map[string]string, obj *v1.RoutingPolicy, eventType admiral.EventType) {
	for _, dependent := range dependents {
		key := dependent + common.GetRoutingPolicyEnv(obj)
		clusterIdFilterMap := r.RemoteRegistry.AdmiralCache.RoutingPolicyFilterCache.Get(key)
		for _, rc := range r.RemoteRegistry.remoteControllers {
			if filterMap, ok := clusterIdFilterMap[rc.ClusterID]; ok {
				for _, filter := range filterMap {
					log.Infof(LogFormat, eventType, "envoyfilter", filter, rc.ClusterID, "deleting")
					err := rc.RoutingPolicyController.IstioClient.NetworkingV1alpha3().EnvoyFilters("istio-system").Delete(ctx, filter, metaV1.DeleteOptions{})
					if err != nil {
						// Best effort delete
						log.Errorf(LogErrFormat, eventType, "envoyfilter", filter, rc.ClusterID, err)
					} else {
						log.Infof(LogFormat, eventType, "envoyfilter", filter, rc.ClusterID, "deleting from cache")
						r.RemoteRegistry.AdmiralCache.RoutingPolicyFilterCache.Delete(key)
					}
				}
			}
		}
	}
}

type DeploymentHandler struct {
	RemoteRegistry *RemoteRegistry
	ClusterID      string
}

type NodeHandler struct {
	RemoteRegistry *RemoteRegistry
	ClusterID      string
}

type ServiceHandler struct {
	RemoteRegistry *RemoteRegistry
	ClusterID      string
}

func (sh *ServiceHandler) Added(ctx context.Context, obj *k8sV1.Service) {
	log.Infof(LogFormat, "Added", "service", obj.Name, sh.ClusterID, "received")
	err := HandleEventForService(ctx, obj, sh.RemoteRegistry, sh.ClusterID)
	if err != nil {
		log.Errorf(LogErrFormat, "Error", "service", obj.Name, sh.ClusterID, err)
	}
}

func (sh *ServiceHandler) Updated(ctx context.Context, obj *k8sV1.Service) {
	log.Infof(LogFormat, "Updated", "service", obj.Name, sh.ClusterID, "received")
	err := HandleEventForService(ctx, obj, sh.RemoteRegistry, sh.ClusterID)
	if err != nil {
		log.Errorf(LogErrFormat, "Error", "service", obj.Name, sh.ClusterID, err)
	}
}

func (sh *ServiceHandler) Deleted(ctx context.Context, obj *k8sV1.Service) {
	log.Infof(LogFormat, "Deleted", "service", obj.Name, sh.ClusterID, "received")
	err := HandleEventForService(ctx, obj, sh.RemoteRegistry, sh.ClusterID)
	if err != nil {
		log.Errorf(LogErrFormat, "Error", "service", obj.Name, sh.ClusterID, err)
	}
}

<<<<<<< HEAD
func isAnExcludedAsset(assetName string, excludedAssetList []string) bool {
	for _, excludedAsset := range excludedAssetList {
		if strings.EqualFold(assetName, excludedAsset) {
			return true
		}
	}
	return false
}

=======
>>>>>>> b371d759
func HandleEventForService(ctx context.Context, svc *k8sV1.Service, remoteRegistry *RemoteRegistry, clusterName string) error {
	if svc.Spec.Selector == nil {
		return fmt.Errorf("selector missing on service=%s in namespace=%s cluster=%s", svc.Name, svc.Namespace, clusterName)
	}
	rc := remoteRegistry.GetRemoteController(clusterName)
	if rc == nil {
		return fmt.Errorf("could not find the remote controller for cluster=%s", clusterName)
	}
	deploymentController := rc.DeploymentController
	rolloutController := rc.RolloutController
	if deploymentController != nil {
<<<<<<< HEAD
		matchingDeployments := deploymentController.GetDeploymentBySelectorInNamespace(ctx, svc.Spec.Selector, svc.Namespace)
		if len(matchingDeployments) > 0 {
			for _, deployment := range matchingDeployments {
=======
		matchingDeployements := deploymentController.GetDeploymentBySelectorInNamespace(ctx, svc.Spec.Selector, svc.Namespace)
		if len(matchingDeployements) > 0 {
			for _, deployment := range matchingDeployements {
>>>>>>> b371d759
				HandleEventForDeployment(ctx, admiral.Update, &deployment, remoteRegistry, clusterName)
			}
		}
	}
	if common.GetAdmiralParams().ArgoRolloutsEnabled && rolloutController != nil {
		matchingRollouts := rolloutController.GetRolloutBySelectorInNamespace(ctx, svc.Spec.Selector, svc.Namespace)

		if len(matchingRollouts) > 0 {
			for _, rollout := range matchingRollouts {
				HandleEventForRollout(ctx, admiral.Update, &rollout, remoteRegistry, clusterName)
			}
		}
	}
	return nil
}

func (dh *DependencyHandler) Added(ctx context.Context, obj *v1.Dependency) {
<<<<<<< HEAD
	log.Infof(LogFormat, "Add", "dependency-record", obj.Name, "", "Received=true namespace="+obj.Namespace)
	HandleDependencyRecord(ctx, obj, dh.RemoteRegistry)
}

func (dh *DependencyHandler) Updated(ctx context.Context, obj *v1.Dependency) {
=======

	log.Infof(LogFormat, "Add", "dependency-record", obj.Name, "", "Received=true namespace="+obj.Namespace)

	HandleDependencyRecord(ctx, obj, dh.RemoteRegistry)

}

func (dh *DependencyHandler) Updated(ctx context.Context, obj *v1.Dependency) {

>>>>>>> b371d759
	log.Infof(LogFormat, "Update", "dependency-record", obj.Name, "", "Received=true namespace="+obj.Namespace)
	// need clean up before handle it as added, I need to handle update that delete the dependency, find diff first
	// this is more complex cos want to make sure no other service depend on the same service (which we just removed the dependancy).
	// need to make sure nothing depend on that before cleaning up the SE for that service
	HandleDependencyRecord(ctx, obj, dh.RemoteRegistry)
<<<<<<< HEAD
=======

>>>>>>> b371d759
}

func HandleDependencyRecord(ctx context.Context, obj *v1.Dependency, remoteRegitry *RemoteRegistry) {
	sourceIdentity := obj.Spec.Source
	if len(sourceIdentity) == 0 {
		log.Infof(LogFormat, "Event", "dependency-record", obj.Name, "", "No identity found namespace="+obj.Namespace)
	}
	updateIdentityDependencyCache(sourceIdentity, remoteRegitry.AdmiralCache.IdentityDependencyCache, obj)
}

func (dh *DependencyHandler) Deleted(ctx context.Context, obj *v1.Dependency) {
	// special case of update, delete the dependency crd file for one service, need to loop through all ones we plan to update
	// and make sure nobody else is relying on the same SE in same cluster
	log.Infof(LogFormat, "Deleted", "dependency", obj.Name, "", "Skipping, not implemented")
}

func (gtp *GlobalTrafficHandler) Added(ctx context.Context, obj *v1.GlobalTrafficPolicy) {
	log.Infof(LogFormat, "Added", "globaltrafficpolicy", obj.Name, gtp.ClusterID, "received")
	err := HandleEventForGlobalTrafficPolicy(ctx, admiral.Add, obj, gtp.RemoteRegistry, gtp.ClusterID)
	if err != nil {
		log.Infof(err.Error())
	}
}

func (gtp *GlobalTrafficHandler) Updated(ctx context.Context, obj *v1.GlobalTrafficPolicy) {
	log.Infof(LogFormat, "Updated", "globaltrafficpolicy", obj.Name, gtp.ClusterID, "received")
	err := HandleEventForGlobalTrafficPolicy(ctx, admiral.Update, obj, gtp.RemoteRegistry, gtp.ClusterID)
	if err != nil {
		log.Infof(err.Error())
	}
}

func (gtp *GlobalTrafficHandler) Deleted(ctx context.Context, obj *v1.GlobalTrafficPolicy) {
	log.Infof(LogFormat, "Deleted", "globaltrafficpolicy", obj.Name, gtp.ClusterID, "received")
	err := HandleEventForGlobalTrafficPolicy(ctx, admiral.Delete, obj, gtp.RemoteRegistry, gtp.ClusterID)
	if err != nil {
		log.Infof(err.Error())
	}
}

func (pc *DeploymentHandler) Added(ctx context.Context, obj *k8sAppsV1.Deployment) {
	HandleEventForDeployment(ctx, admiral.Add, obj, pc.RemoteRegistry, pc.ClusterID)
}

func (pc *DeploymentHandler) Deleted(ctx context.Context, obj *k8sAppsV1.Deployment) {
	HandleEventForDeployment(ctx, admiral.Delete, obj, pc.RemoteRegistry, pc.ClusterID)
}

func (rh *RolloutHandler) Added(ctx context.Context, obj *argo.Rollout) {
	HandleEventForRollout(ctx, admiral.Add, obj, rh.RemoteRegistry, rh.ClusterID)
}

func (rh *RolloutHandler) Updated(ctx context.Context, obj *argo.Rollout) {
	log.Infof(LogFormat, "Updated", "rollout", obj.Name, rh.ClusterID, "received")
}

func (rh *RolloutHandler) Deleted(ctx context.Context, obj *argo.Rollout) {
	HandleEventForRollout(ctx, admiral.Delete, obj, rh.RemoteRegistry, rh.ClusterID)
}

// HandleEventForRollout helper function to handle add and delete for RolloutHandler
func HandleEventForRollout(ctx context.Context, event admiral.EventType, obj *argo.Rollout, remoteRegistry *RemoteRegistry, clusterName string) {
<<<<<<< HEAD
=======

>>>>>>> b371d759
	log.Infof(LogFormat, event, "rollout", obj.Name, clusterName, "Received")
	globalIdentifier := common.GetRolloutGlobalIdentifier(obj)
	if len(globalIdentifier) == 0 {
		log.Infof(LogFormat, "Event", "rollout", obj.Name, clusterName, "Skipped as '"+common.GetWorkloadIdentifier()+" was not found', namespace="+obj.Namespace)
		return
	}

	env := common.GetEnvForRollout(obj)

	// Use the same function as added deployment function to update and put new service entry in place to replace old one
	modifyServiceEntryForNewServiceOrPod(ctx, event, env, globalIdentifier, remoteRegistry)
}

// helper function to handle add and delete for DeploymentHandler
func HandleEventForDeployment(ctx context.Context, event admiral.EventType, obj *k8sAppsV1.Deployment, remoteRegistry *RemoteRegistry, clusterName string) {
<<<<<<< HEAD
=======

>>>>>>> b371d759
	globalIdentifier := common.GetDeploymentGlobalIdentifier(obj)
	if len(globalIdentifier) == 0 {
		log.Infof(LogFormat, "Event", "deployment", obj.Name, clusterName, "Skipped as '"+common.GetWorkloadIdentifier()+" was not found', namespace="+obj.Namespace)
		return
	}
	env := common.GetEnv(obj)
	// Use the same function as added deployment function to update and put new service entry in place to replace old one
	modifyServiceEntryForNewServiceOrPod(ctx, event, env, globalIdentifier, remoteRegistry)
}

// HandleEventForGlobalTrafficPolicy processes all the events related to GTPs
func HandleEventForGlobalTrafficPolicy(ctx context.Context, event admiral.EventType, gtp *v1.GlobalTrafficPolicy,
	remoteRegistry *RemoteRegistry, clusterName string) error {
<<<<<<< HEAD
=======

>>>>>>> b371d759
	globalIdentifier := common.GetGtpIdentity(gtp)
	if len(globalIdentifier) == 0 {
		return fmt.Errorf(LogFormat, "Event", "globaltrafficpolicy", gtp.Name, clusterName, "Skipped as '"+common.GetWorkloadIdentifier()+" was not found', namespace="+gtp.Namespace)
	}
	env := common.GetGtpEnv(gtp)
	// For now we're going to force all the events to update only in order to prevent
	// the endpoints from being deleted.
	// TODO: Need to come up with a way to prevent deleting default endpoints so that this hack can be removed.
	// Use the same function as added deployment function to update and put new service entry in place to replace old one
	modifyServiceEntryForNewServiceOrPod(ctx, admiral.Update, env, globalIdentifier, remoteRegistry)
	return nil
}<|MERGE_RESOLUTION|>--- conflicted
+++ resolved
@@ -4,10 +4,7 @@
 	"context"
 	"errors"
 	"fmt"
-<<<<<<< HEAD
 	"strings"
-=======
->>>>>>> b371d759
 	"sync"
 	"time"
 
@@ -308,28 +305,16 @@
 			log.Info("No dependents found for Routing Policy - ", obj.Name)
 			return
 		}
-<<<<<<< HEAD
 		r.processRoutingPolicy(ctx, dependents, obj, admiral.Add)
-=======
-		r.processroutingPolicy(ctx, dependents, obj, admiral.Add)
->>>>>>> b371d759
-
 		log.Infof(LogFormat, admiral.Add, "routingpolicy", obj.Name, "", "finished processing routing policy")
 	} else {
 		log.Infof(LogFormat, admiral.Add, "routingpolicy", obj.Name, "", "routingpolicy disabled")
 	}
 }
 
-<<<<<<< HEAD
 func (r RoutingPolicyHandler) processRoutingPolicy(ctx context.Context, dependents map[string]string, routingPolicy *v1.RoutingPolicy, eventType admiral.EventType) {
 	for _, remoteController := range r.RemoteRegistry.remoteControllers {
 		for _, dependent := range dependents {
-=======
-func (r RoutingPolicyHandler) processroutingPolicy(ctx context.Context, dependents map[string]string, routingPolicy *v1.RoutingPolicy, eventType admiral.EventType) {
-	for _, remoteController := range r.RemoteRegistry.remoteControllers {
-		for _, dependent := range dependents {
-
->>>>>>> b371d759
 			// Check if the dependent exists in this remoteCluster. If so, we create an envoyFilter with dependent identity as workload selector
 			if _, ok := r.RemoteRegistry.AdmiralCache.IdentityClusterCache.Get(dependent).Copy()[remoteController.ClusterID]; ok {
 				selectors := r.RemoteRegistry.AdmiralCache.WorkloadSelectorCache.Get(dependent + remoteController.ClusterID).Copy()
@@ -361,12 +346,7 @@
 		if len(dependents) == 0 {
 			return
 		}
-<<<<<<< HEAD
 		r.processRoutingPolicy(ctx, dependents, obj, admiral.Update)
-=======
-		r.processroutingPolicy(ctx, dependents, obj, admiral.Update)
->>>>>>> b371d759
-
 		log.Infof(LogFormat, admiral.Update, "routingpolicy", obj.Name, "", "updated routing policy")
 	} else {
 		log.Infof(LogFormat, admiral.Update, "routingpolicy", obj.Name, "", "routingpolicy disabled")
@@ -456,7 +436,6 @@
 	}
 }
 
-<<<<<<< HEAD
 func isAnExcludedAsset(assetName string, excludedAssetList []string) bool {
 	for _, excludedAsset := range excludedAssetList {
 		if strings.EqualFold(assetName, excludedAsset) {
@@ -466,8 +445,6 @@
 	return false
 }
 
-=======
->>>>>>> b371d759
 func HandleEventForService(ctx context.Context, svc *k8sV1.Service, remoteRegistry *RemoteRegistry, clusterName string) error {
 	if svc.Spec.Selector == nil {
 		return fmt.Errorf("selector missing on service=%s in namespace=%s cluster=%s", svc.Name, svc.Namespace, clusterName)
@@ -479,15 +456,9 @@
 	deploymentController := rc.DeploymentController
 	rolloutController := rc.RolloutController
 	if deploymentController != nil {
-<<<<<<< HEAD
 		matchingDeployments := deploymentController.GetDeploymentBySelectorInNamespace(ctx, svc.Spec.Selector, svc.Namespace)
 		if len(matchingDeployments) > 0 {
 			for _, deployment := range matchingDeployments {
-=======
-		matchingDeployements := deploymentController.GetDeploymentBySelectorInNamespace(ctx, svc.Spec.Selector, svc.Namespace)
-		if len(matchingDeployements) > 0 {
-			for _, deployment := range matchingDeployements {
->>>>>>> b371d759
 				HandleEventForDeployment(ctx, admiral.Update, &deployment, remoteRegistry, clusterName)
 			}
 		}
@@ -505,32 +476,16 @@
 }
 
 func (dh *DependencyHandler) Added(ctx context.Context, obj *v1.Dependency) {
-<<<<<<< HEAD
 	log.Infof(LogFormat, "Add", "dependency-record", obj.Name, "", "Received=true namespace="+obj.Namespace)
 	HandleDependencyRecord(ctx, obj, dh.RemoteRegistry)
 }
 
 func (dh *DependencyHandler) Updated(ctx context.Context, obj *v1.Dependency) {
-=======
-
-	log.Infof(LogFormat, "Add", "dependency-record", obj.Name, "", "Received=true namespace="+obj.Namespace)
-
-	HandleDependencyRecord(ctx, obj, dh.RemoteRegistry)
-
-}
-
-func (dh *DependencyHandler) Updated(ctx context.Context, obj *v1.Dependency) {
-
->>>>>>> b371d759
 	log.Infof(LogFormat, "Update", "dependency-record", obj.Name, "", "Received=true namespace="+obj.Namespace)
 	// need clean up before handle it as added, I need to handle update that delete the dependency, find diff first
 	// this is more complex cos want to make sure no other service depend on the same service (which we just removed the dependancy).
 	// need to make sure nothing depend on that before cleaning up the SE for that service
 	HandleDependencyRecord(ctx, obj, dh.RemoteRegistry)
-<<<<<<< HEAD
-=======
-
->>>>>>> b371d759
 }
 
 func HandleDependencyRecord(ctx context.Context, obj *v1.Dependency, remoteRegitry *RemoteRegistry) {
@@ -593,10 +548,6 @@
 
 // HandleEventForRollout helper function to handle add and delete for RolloutHandler
 func HandleEventForRollout(ctx context.Context, event admiral.EventType, obj *argo.Rollout, remoteRegistry *RemoteRegistry, clusterName string) {
-<<<<<<< HEAD
-=======
-
->>>>>>> b371d759
 	log.Infof(LogFormat, event, "rollout", obj.Name, clusterName, "Received")
 	globalIdentifier := common.GetRolloutGlobalIdentifier(obj)
 	if len(globalIdentifier) == 0 {
@@ -612,10 +563,6 @@
 
 // helper function to handle add and delete for DeploymentHandler
 func HandleEventForDeployment(ctx context.Context, event admiral.EventType, obj *k8sAppsV1.Deployment, remoteRegistry *RemoteRegistry, clusterName string) {
-<<<<<<< HEAD
-=======
-
->>>>>>> b371d759
 	globalIdentifier := common.GetDeploymentGlobalIdentifier(obj)
 	if len(globalIdentifier) == 0 {
 		log.Infof(LogFormat, "Event", "deployment", obj.Name, clusterName, "Skipped as '"+common.GetWorkloadIdentifier()+" was not found', namespace="+obj.Namespace)
@@ -629,10 +576,6 @@
 // HandleEventForGlobalTrafficPolicy processes all the events related to GTPs
 func HandleEventForGlobalTrafficPolicy(ctx context.Context, event admiral.EventType, gtp *v1.GlobalTrafficPolicy,
 	remoteRegistry *RemoteRegistry, clusterName string) error {
-<<<<<<< HEAD
-=======
-
->>>>>>> b371d759
 	globalIdentifier := common.GetGtpIdentity(gtp)
 	if len(globalIdentifier) == 0 {
 		return fmt.Errorf(LogFormat, "Event", "globaltrafficpolicy", gtp.Name, clusterName, "Skipped as '"+common.GetWorkloadIdentifier()+" was not found', namespace="+gtp.Namespace)
