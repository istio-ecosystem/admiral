package clusters

import (
	"context"
	"errors"
	"fmt"
	"github.com/istio-ecosystem/admiral/admiral/pkg/apis/admiral/v1"
	"github.com/istio-ecosystem/admiral/admiral/pkg/controller/admiral"
	"github.com/istio-ecosystem/admiral/admiral/pkg/controller/common"
	"github.com/istio-ecosystem/admiral/admiral/pkg/controller/istio"
	log "github.com/sirupsen/logrus"
	k8sAppsV1 "k8s.io/api/apps/v1"
	k8sV1 "k8s.io/api/core/v1"
	k8s "k8s.io/client-go/kubernetes"
	"sync"
	argo "github.com/argoproj/argo-rollouts/pkg/apis/rollouts/v1alpha1"
)

type RemoteController struct {
	ClusterID                 string
	GlobalTraffic             *admiral.GlobalTrafficController
	DeploymentController      *admiral.DeploymentController
	ServiceController         *admiral.ServiceController
	PodController             *admiral.PodController
	NodeController            *admiral.NodeController
	ServiceEntryController    *istio.ServiceEntryController
	DestinationRuleController *istio.DestinationRuleController
	VirtualServiceController  *istio.VirtualServiceController
	SidecarController         *istio.SidecarController
	RolloutController         *admiral.RolloutController
	stop                      chan struct{}
	//listener for normal types
}

type AdmiralCache struct {
	CnameClusterCache               *common.MapOfMaps
	CnameDependentClusterCache      *common.MapOfMaps
	CnameIdentityCache              *sync.Map
	IdentityClusterCache            *common.MapOfMaps
	ClusterLocalityCache            *common.MapOfMaps
	IdentityDependencyCache         *common.MapOfMaps
	SubsetServiceEntryIdentityCache *sync.Map
	ServiceEntryAddressStore        *ServiceEntryAddressStore
	ConfigMapController             admiral.ConfigMapControllerInterface //todo this should be in the remotecontrollers map once we expand it to have one configmap per cluster
	GlobalTrafficCache              *globalTrafficCache                  //The cache needs to live in the handler because it needs access to deployments
	DependencyNamespaceCache        *common.SidecarEgressMap
}

type RemoteRegistry struct {
	sync.Mutex
	remoteControllers map[string]*RemoteController
	secretClient      k8s.Interface
	ctx               context.Context
	AdmiralCache      *AdmiralCache
}

func (r *RemoteRegistry) shutdown() {

	done := r.ctx.Done()
	//wait for the context to close
	<-done

	//close the remote controllers stop channel
	for _, v := range r.remoteControllers {
		close(v.stop)
	}
}

type ServiceEntryAddressStore struct {
	EntryAddresses map[string]string `yaml:"entry-addresses,omitempty"`
	Addresses      []string          `yaml:"addresses,omitempty"` //trading space for efficiency - this will give a quick way to validate that the address is unique
}

type DependencyHandler struct {
	RemoteRegistry *RemoteRegistry
	DepController  *admiral.DependencyController
}

type GlobalTrafficHandler struct {
	RemoteRegistry *RemoteRegistry
}

type RolloutHandler struct {
	RemoteRegistry *RemoteRegistry
}

type globalTrafficCache struct {
	//map of global traffic policies key=environment.identity, value: GlobalTrafficPolicy object
	identityCache map[string]*v1.GlobalTrafficPolicy

	//map of dependencies. key=namespace.globaltrafficpolicy name. value Deployment object
	dependencyCache map[string]*k8sAppsV1.Deployment


	//map of dependencies. key=namespace.globaltrafficpolicy name. value Rollout object
	dependencyRolloutCache map[string]*argo.Rollout

	mutex *sync.Mutex
}

func (g *globalTrafficCache) GetFromIdentity(identity string, environment string) *v1.GlobalTrafficPolicy {
	return g.identityCache[getCacheKey(environment, identity)]
}

func (g *globalTrafficCache) GetDeployment(gtpName string) *k8sAppsV1.Deployment {
	return g.dependencyCache[gtpName]
}

func (g *globalTrafficCache) GetRollout(gtpName string) *argo.Rollout {
	return g.dependencyRolloutCache[gtpName]
}

func (g *globalTrafficCache) Put(gtp *v1.GlobalTrafficPolicy, deployment *k8sAppsV1.Deployment) error {
	if gtp.Name == "" {
		//no GTP, throw error
		return errors.New("cannot add an empty globaltrafficpolicy to the cache")
	}
	defer g.mutex.Unlock()
	g.mutex.Lock()
	if deployment != nil && deployment.Labels != nil {
		log.Infof("Adding Deployment with name %v and gtp with name %v to GTP cache. LabelMatch=%v env=%v", deployment.Name, gtp.Name, gtp.Labels[common.GetGlobalTrafficDeploymentLabel()], gtp.Labels[common.Env])
		//we have a valid deployment
		env := deployment.Spec.Template.Labels[common.Env]
		if env == "" {
			//No environment label, use default value
			env = common.Default
		}
		identity := deployment.Labels[common.GetWorkloadIdentifier()]
		key := getCacheKey(env, identity)
		g.identityCache[key] = gtp
	} else if g.dependencyCache[gtp.Name] != nil {
		log.Infof("Adding gtp with name %v to GTP cache. LabelMatch=%v env=%v", gtp.Name, gtp.Labels[common.GetGlobalTrafficDeploymentLabel()], gtp.Labels[common.Env])
		//The old GTP matched a deployment, the new one doesn't. So we need to clear that cache.
		oldDeployment := g.dependencyCache[gtp.Name]
		env := oldDeployment.Spec.Template.Labels[common.Env]
		identity := oldDeployment.Labels[common.GetWorkloadIdentifier()]
		key := getCacheKey(env, identity)
		delete(g.identityCache, key)
	}

	g.dependencyCache[gtp.Name] = deployment

	return nil
}

func (g *globalTrafficCache) PutRollout(gtp *v1.GlobalTrafficPolicy, rollout *argo.Rollout) error {
	if gtp.Name == "" {
		//no GTP, throw error
		return errors.New("cannot add an empty globaltrafficpolicy to the cache")
	}
	defer g.mutex.Unlock()
	g.mutex.Lock()
	if rollout != nil && rollout.Labels != nil {
		log.Infof("Adding Rollout with name %v and gtp with name %v to GTP cache. LabelMatch=%v env=%v", rollout.Name, gtp.Name, gtp.Labels[common.GetGlobalTrafficDeploymentLabel()], gtp.Labels[common.Env])
		//we have a valid rollout
		env := common.GetEnvForRollout(rollout)
		identity := rollout.Labels[common.GetWorkloadIdentifier()]
		key := getCacheKey(env, identity)
		g.identityCache[key] = gtp
	} else if g.dependencyRolloutCache[gtp.Name] != nil {
		log.Infof("Adding gtp with name %v to GTP cache. LabelMatch=%v env=%v", gtp.Name, gtp.Labels[common.GetGlobalTrafficDeploymentLabel()], gtp.Labels[common.Env])
		//The old GTP matched a rollout, the new one doesn't. So we need to clear that cache.
		oldRollout := g.dependencyRolloutCache[gtp.Name]
		env := common.GetEnvForRollout(oldRollout)
		identity := oldRollout.Labels[common.GetWorkloadIdentifier()]
		key := getCacheKey(env, identity)
		delete(g.identityCache, key)
	}

	if nil != rollout {
		g.dependencyRolloutCache[gtp.Name] = rollout
	}
	return nil
}

func (g *globalTrafficCache) Delete(gtp *v1.GlobalTrafficPolicy) {
	if gtp.Name == "" {
		//no GTP, nothing to delete
		return
	}
	defer g.mutex.Unlock()
	g.mutex.Lock()
	log.Infof("Deleting gtp with name %v to GTP cache. LabelMatch=%v env=%v", gtp.Name, gtp.Labels[common.GetGlobalTrafficDeploymentLabel()], gtp.Labels[common.Env])

	deployment := g.dependencyCache[gtp.Name]

	if deployment != nil && deployment.Labels != nil {

		//we have a valid deployment
		env := deployment.Spec.Template.Labels[common.Env]
		if env == "" {
			//No environment label, use default value
			env = common.Default
		}
		identity := deployment.Labels[common.GetWorkloadIdentifier()]
		key := getCacheKey(env, identity)
		delete(g.identityCache, key)
	}
	rollout := g.dependencyRolloutCache[gtp.Name]

	if rollout != nil && rollout.Labels != nil {

		//we have a valid rollout
		env := rollout.Spec.Template.Labels[common.Env]
		if env == "" {
			//No environment label, use default value
			env = common.Default
		}
		identity := rollout.Labels[common.GetWorkloadIdentifier()]
		key := getCacheKey(env, identity)
		delete(g.identityCache, key)
	}

	delete(g.dependencyCache, gtp.Name)
	delete(g.dependencyRolloutCache,gtp.Name)
}

type DeploymentHandler struct {
	RemoteRegistry *RemoteRegistry
}

type PodHandler struct {
	RemoteRegistry *RemoteRegistry
}

type NodeHandler struct {
	RemoteRegistry *RemoteRegistry
}

type ServiceHandler struct {
	RemoteRegistry *RemoteRegistry
}

func (dh *DependencyHandler) Added(obj *v1.Dependency) {

	log.Infof(LogFormat, "Add", "dependency-record", obj.Name, "", "Received=true namespace="+obj.Namespace)

	HandleDependencyRecord(obj, dh.RemoteRegistry)

}

func (dh *DependencyHandler) Updated(obj *v1.Dependency) {

	log.Infof(LogFormat, "Update", "dependency-record", obj.Name, "", "Received=true namespace="+obj.Namespace)

	HandleDependencyRecord(obj, dh.RemoteRegistry)

}

func HandleDependencyRecord(obj *v1.Dependency, remoteRegitry *RemoteRegistry)  {
	sourceIdentity := obj.Spec.Source

	if len(sourceIdentity) == 0 {
		log.Infof(LogFormat, "Event", "dependency-record", obj.Name, "", "No identity found namespace="+obj.Namespace)
	}

	updateIdentityDependencyCache(sourceIdentity, remoteRegitry.AdmiralCache.IdentityDependencyCache, obj)

	handleDependencyRecord(sourceIdentity, remoteRegitry, remoteRegitry.remoteControllers, obj)
}

func (dh *DependencyHandler) Deleted(obj *v1.Dependency) {
	log.Infof(LogFormat, "Deleted", "dependency", obj.Name, obj.ClusterName, "Skipping, not implemented")
}

func (gtp *GlobalTrafficHandler) Added(obj *v1.GlobalTrafficPolicy) {
	log.Infof(LogFormat, "Added", "trafficpolicy", obj.Name, obj.ClusterName, "received")

	var matchedDeployments []k8sAppsV1.Deployment
	var matchedRollouts []argo.Rollout

	//IMPORTANT: The deployment/Rollout matched with a GTP will not necessarily be from the same cluster. This is because the same service could be deployed in multiple clusters and we need to guarantee consistent behavior
	for _, remoteCluster := range gtp.RemoteRegistry.remoteControllers {
		matchedDeployments = append(matchedDeployments, remoteCluster.DeploymentController.GetDeploymentByLabel(obj.Labels[common.GetGlobalTrafficDeploymentLabel()], obj.Namespace)...)
		matchedRollouts = append(matchedRollouts, remoteCluster.RolloutController.GetRolloutByLabel(obj.Labels[common.GetGlobalTrafficDeploymentLabel()], obj.Namespace)...)
	}

	deployments := common.MatchDeploymentsToGTP(obj, matchedDeployments)
	rollouts := common.MatchRolloutsToGTP(obj,matchedRollouts)

	if len(deployments) != 0 {
		for _, deployment := range deployments {
			err := gtp.RemoteRegistry.AdmiralCache.GlobalTrafficCache.Put(obj, &deployment)
			if err != nil {
				log.Errorf("Failed to add nw GTP to cache. Error=%v", err)
				log.Infof(LogFormat, "Added", "trafficpolicy", obj.Name, obj.ClusterName, "Failed")
			}
		}
	}

	if len(rollouts) !=0 {
		for _,rollout := range rollouts{
			err := gtp.RemoteRegistry.AdmiralCache.GlobalTrafficCache.PutRollout(obj,&rollout)
			if err !=nil {
				log.Errorf("Failed to add new GTP to cache. Error=%v",err)
				log.Errorf(LogErrFormat,"Added", "trafficpolicy", obj.Name, obj.ClusterName, "Failed")
			}
		}
	}

	if len(deployments) == 0  && len(rollouts) ==0 {
		log.Infof(LogErrFormat, "Added", "trafficpolicy", obj.Name, obj.ClusterName, "Skipping, no matched deployments/rollouts")
	}

}

func (gtp *GlobalTrafficHandler) Updated(obj *v1.GlobalTrafficPolicy) {
	log.Infof(LogFormat, "Updated", "trafficpolicy", obj.Name, obj.ClusterName, "received")

	var matchedDeployments []k8sAppsV1.Deployment
	var matchedRollouts []argo.Rollout

	//IMPORTANT: The deployment//Rollout matched with a GTP will not necessarily be from the same cluster. This is because the same service could be deployed in multiple clusters and we need to guarantee consistent behavior
	for _, remoteCluster := range gtp.RemoteRegistry.remoteControllers {
		matchedDeployments = append(matchedDeployments, remoteCluster.DeploymentController.GetDeploymentByLabel(obj.Labels[common.GetGlobalTrafficDeploymentLabel()], obj.Namespace)...)
		matchedRollouts = append(matchedRollouts, remoteCluster.RolloutController.GetRolloutByLabel(obj.Labels[common.GetGlobalTrafficDeploymentLabel()], obj.Namespace)...)
	}

	deployments := common.MatchDeploymentsToGTP(obj, matchedDeployments)
	rollouts := common.MatchRolloutsToGTP(obj,matchedRollouts)

	if len(deployments) != 0 {
		for _, deployment := range deployments {
			err := gtp.RemoteRegistry.AdmiralCache.GlobalTrafficCache.Put(obj, &deployment)
			if err != nil {
				log.Errorf("Failed to add updated GTP to cache. Error=%v", err)
				log.Infof(LogFormat, "Updated", "trafficpolicy", obj.Name, obj.ClusterName, "Failed")
			}
		}
	} else {
		err := gtp.RemoteRegistry.AdmiralCache.GlobalTrafficCache.Put(obj, nil)
		if err != nil {
			log.Errorf("Failed to add updated GTP to cache. Error=%v", err)
			log.Infof(LogFormat, "Updated", "trafficpolicy", obj.Name, obj.ClusterName, "Failed")
		} else {
			log.Infof(LogErrFormat, "Updated", "trafficpolicy", obj.Name, obj.ClusterName, "Skipping, no matched deployments")
		}
	}


	if len(rollouts) != 0 {
		for _, rollout := range rollouts {
			err := gtp.RemoteRegistry.AdmiralCache.GlobalTrafficCache.PutRollout(obj, &rollout)
			if err != nil {
				log.Errorf("Failed to add updated GTP to cache. Error=%v", err)
				log.Infof(LogFormat, "Updated", "trafficpolicy", obj.Name, obj.ClusterName, "Failed")
			}
		}
	} else {
		err := gtp.RemoteRegistry.AdmiralCache.GlobalTrafficCache.PutRollout(obj, nil)
		if err != nil {
			log.Errorf("Failed to add updated GTP to cache. Error=%v", err)
			log.Infof(LogFormat, "Updated", "trafficpolicy", obj.Name, obj.ClusterName, "Failed")
		} else {
			log.Infof(LogErrFormat, "Updated", "trafficpolicy", obj.Name, obj.ClusterName, "Skipping, no matched rollouts")
		}
	}
}

func (gtp *GlobalTrafficHandler) Deleted(obj *v1.GlobalTrafficPolicy) {
	log.Infof(LogFormat, "Deleted", "trafficpolicy", obj.Name, obj.ClusterName, "received")

	gtp.RemoteRegistry.AdmiralCache.GlobalTrafficCache.Delete(obj)
}

func (pc *DeploymentHandler) Added(obj *k8sAppsV1.Deployment) {
	log.Infof(LogFormat, "Event", "deployment", obj.Name, "", "Received")

	globalIdentifier := common.GetDeploymentGlobalIdentifier(obj)

	if len(globalIdentifier) == 0 {
		log.Infof(LogFormat, "Event", "deployment", obj.Name, "", "Skipped as '"+common.GetWorkloadIdentifier()+" was not found', namespace="+obj.Namespace)
		return
	}

	var matchedGTPs []v1.GlobalTrafficPolicy
	for _, remoteCluster := range pc.RemoteRegistry.remoteControllers {
		matchedGTPs = append(matchedGTPs, remoteCluster.GlobalTraffic.GetGTPByLabel(obj.Labels[common.GetGlobalTrafficDeploymentLabel()], obj.Namespace)...)
	}

	gtp := common.MatchGTPsToDeployment(matchedGTPs, obj)

	if gtp != nil {
		err := pc.RemoteRegistry.AdmiralCache.GlobalTrafficCache.Put(gtp, obj)
		if err != nil {
			log.Errorf("Failed to add Deployment to GTP cache. Error=%v", err)
		} else {
			log.Infof(LogFormat, "Event", "deployment", obj.Name, obj.ClusterName, "Matched to GTP name="+gtp.Name)
		}
	}

	env := common.GetEnv(obj)

	createServiceEntryForNewServiceOrPod(env, globalIdentifier, pc.RemoteRegistry)
}

func (pc *DeploymentHandler) Deleted(obj *k8sAppsV1.Deployment) {
	log.Infof(LogFormat, "Deleted", "deployment", obj.Name, obj.ClusterName, "Skipped, not implemented")
	//todo remove from gtp cache

	//TODO update subset service entries
}

func (pc *PodHandler) Added(obj *k8sV1.Pod) {
	log.Infof(LogFormat, "Event", "deployment", obj.Name, "", "Received")

	globalIdentifier := common.GetPodGlobalIdentifier(obj)

	if len(globalIdentifier) == 0 {
		log.Infof(LogFormat, "Event", "deployment", obj.Name, "", "Skipped as '"+common.GetWorkloadIdentifier()+" was not found', namespace="+obj.Namespace)
		return
	}

	//TODO Skip pod events until GTP is implemented
	//createServiceEntryForNewServiceOrPod(obj.Namespace, globalIdentifier, pc.RemoteRegistry)
}

func (pc *PodHandler) Deleted(obj *k8sV1.Pod) {
	//TODO update subset service entries
}

func getCacheKey(environment string, identity string) string {
	return fmt.Sprintf("%s.%s", environment, identity)
<<<<<<< HEAD
}

func (rh *RolloutHandler) Added(obj *argo.Rollout) {
	log.Infof(LogFormat, "Added", "rollout", obj.Name, obj.ClusterName, "received")

	globalIdentifier := common.GetRolloutGlobalIdentifier(obj)

	if len(globalIdentifier) == 0 {
		log.Infof(LogFormat, "Event", "rollout", obj.Name, "", "Skipped as '"+common.GetWorkloadIdentifier()+" was not found', namespace="+obj.Namespace)
		return
	}

	var matchedGTPs []v1.GlobalTrafficPolicy
	for _, remoteCluster := range rh.RemoteRegistry.remoteControllers {
		matchedGTPs = append(matchedGTPs, remoteCluster.GlobalTraffic.GetGTPByLabel(obj.Labels[common.GetGlobalTrafficDeploymentLabel()], obj.Namespace)...)
	}

	gtp := common.MatchGTPsToRollout(matchedGTPs, obj)

	if gtp != nil {

		err := rh.RemoteRegistry.AdmiralCache.GlobalTrafficCache.PutRollout(gtp, obj)
		if err != nil {
			log.Errorf("Failed to add Rollout to GTP cache. Error=%v", err)
		} else {
			log.Infof(LogFormat, "Event", "rollout", obj.Name, obj.ClusterName, "Matched to GTP name="+gtp.Name)
		}
	}

	env := common.GetEnvForRollout(obj)

	createServiceEntryForNewServiceOrPod(env, globalIdentifier, rh.RemoteRegistry)
}

func (rh *RolloutHandler) Updated(obj *argo.Rollout) {
	log.Infof(LogFormat, "Updated", "rollout", obj.Name, obj.ClusterName, "received")

}

func (rh *RolloutHandler) Deleted(obj *argo.Rollout) {
	log.Infof(LogFormat, "Deleted", "rollout", obj.Name, obj.ClusterName, "received")
=======
>>>>>>> 6aa6d69b
}<|MERGE_RESOLUTION|>--- conflicted
+++ resolved
@@ -421,7 +421,6 @@
 
 func getCacheKey(environment string, identity string) string {
 	return fmt.Sprintf("%s.%s", environment, identity)
-<<<<<<< HEAD
 }
 
 func (rh *RolloutHandler) Added(obj *argo.Rollout) {
@@ -458,11 +457,8 @@
 
 func (rh *RolloutHandler) Updated(obj *argo.Rollout) {
 	log.Infof(LogFormat, "Updated", "rollout", obj.Name, obj.ClusterName, "received")
-
 }
 
 func (rh *RolloutHandler) Deleted(obj *argo.Rollout) {
 	log.Infof(LogFormat, "Deleted", "rollout", obj.Name, obj.ClusterName, "received")
-=======
->>>>>>> 6aa6d69b
 }