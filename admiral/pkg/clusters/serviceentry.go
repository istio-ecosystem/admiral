--- conflicted
+++ resolved
@@ -198,13 +198,8 @@
 			}
 		}
 
-<<<<<<< HEAD
-		for _, val := range dependents.Map() {
+		for _, val := range dependents {
 			remoteRegistry.AdmiralCache.DependencyNamespaceCache.Put(val, serviceInstance.Namespace, localFqdn, cnames)
-=======
-		for _, val := range dependents {
-			remoteRegistry.AdmiralCache.DependencyNamespaceCache.Put(val, serviceInstance.Namespace, localFqdn, map[string]string{cname: "1"})
->>>>>>> 4c9ef814
 		}
 
 		if common.GetWorkloadSidecarUpdate() == "enabled" {
