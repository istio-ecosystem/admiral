--- conflicted
+++ resolved
@@ -55,14 +55,11 @@
 	gtpManagedByMeshAgent                        = "mesh-agent"
 	gtpManagerMeshAgentFieldValue                = "ewok-mesh-agent"
 	errorCluster                                 = "error-cluster"
-<<<<<<< HEAD
 	bluegreenStrategy                            = "bluegreen"
 	canaryStrategy                               = "canary"
 	deployToRolloutStrategy                      = "deployToRollout"
 	rolloutToDeployStrategy                      = "rolloutToDeploy"
 	ingressVSGenerationErrorMessage              = "skipped generating ingress virtual service on cluster %s due to error %w"
-=======
->>>>>>> c9785dfd
 )
 
 func createServiceEntryForDeployment(
