--- conflicted
+++ resolved
@@ -72,18 +72,10 @@
 	var weightedServices map[string]*WeightedService
 	var rollout *admiral.RolloutClusterEntry
 	var gtps = make(map[string][]*v1.GlobalTrafficPolicy)
-<<<<<<< HEAD
-	//var routingpolicies = make(map[string][]*v1.RoutingPolicy)
-=======
->>>>>>> cfe0860c
 
 	var namespace string
 
 	var gtpKey = common.ConstructGtpKey(env, sourceIdentity)
-<<<<<<< HEAD
-	//var rpKey = common.ConstructRoutingPolicyKey(env, sourceIdentity)
-=======
->>>>>>> cfe0860c
 
 	start := time.Now()
 	for _, rc := range remoteRegistry.RemoteControllers {
@@ -141,20 +133,6 @@
 			log.Debugf("No GTPs found for identity=%s in env=%s namespace=%s with key=%s", sourceIdentity, env, namespace, gtpKey)
 		}
 
-<<<<<<< HEAD
-
-		//routingPoliciesInNamespace := rc.RoutingPolicyController.Cache.Get(rpKey, namespace)
-		//if len(routingPoliciesInNamespace) > 0 {
-		//	if log.IsLevelEnabled(log.DebugLevel) {
-		//		log.Debugf("Routing policies found for identity=%s in env=%s namespace=%s gtp=%v", sourceIdentity, env, namespace, routingPoliciesInNamespace)
-		//	}
-		//	routingpolicies[rc.ClusterID] = routingPoliciesInNamespace
-		//} else {
-		//	log.Debugf("No Routing policies found for identity=%s in env=%s namespace=%s with key=%s", sourceIdentity, env, namespace, gtpKey)
-		//}
-
-=======
->>>>>>> cfe0860c
 		remoteRegistry.AdmiralCache.IdentityClusterCache.Put(sourceIdentity, rc.ClusterID, rc.ClusterID)
 		remoteRegistry.AdmiralCache.CnameClusterCache.Put(cname, rc.ClusterID, rc.ClusterID)
 		remoteRegistry.AdmiralCache.CnameIdentityCache.Store(cname, sourceIdentity)
@@ -327,7 +305,6 @@
 
 	if endpointToReplace == nil {
 		return
-<<<<<<< HEAD
 	}
 
 	//create endpoints based on weightedServices
@@ -342,22 +319,6 @@
 		ep.Weight = uint32(serviceInstance.Weight)
 		endpoints = append(endpoints, ep)
 	}
-=======
-	}
-
-	//create endpoints based on weightedServices
-	for _, serviceInstance := range weightedServices {
-		//skip service instances with 0 weight
-		if serviceInstance.Weight <= 0 {
-			continue
-		}
-		var ep = copyEndpoint(endpointToReplace)
-		ep.Ports = meshPorts
-		ep.Address = serviceInstance.Service.Name + common.Sep + serviceInstance.Service.Namespace + common.DotLocalDomainSuffix
-		ep.Weight = uint32(serviceInstance.Weight)
-		endpoints = append(endpoints, ep)
-	}
->>>>>>> cfe0860c
 	serviceEntry.Endpoints = endpoints
 }
 
