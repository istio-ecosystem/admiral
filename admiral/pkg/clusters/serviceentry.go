--- conflicted
+++ resolved
@@ -35,11 +35,7 @@
 	DestinationRule *networking.DestinationRule
 }
 
-<<<<<<< HEAD
-func createServiceEntry(ctx context.Context, event admiral.EventType, rc *RemoteController, admiralCache *AdmiralCache,
-=======
 func createServiceEntryForDeployment(ctx context.Context, event admiral.EventType, rc *RemoteController, admiralCache *AdmiralCache,
->>>>>>> b371d759
 	meshPorts map[string]uint32, destDeployment *k8sAppsV1.Deployment, serviceEntries map[string]*networking.ServiceEntry) *networking.ServiceEntry {
 
 	workloadIdentityKey := common.GetWorkloadIdentifier()
@@ -58,13 +54,8 @@
 }
 
 func modifyServiceEntryForNewServiceOrPod(
-<<<<<<< HEAD
-	ctx context.Context, event admiral.EventType, env string, sourceIdentity string,
-	remoteRegistry *RemoteRegistry) map[string]*networking.ServiceEntry {
-=======
 	ctx context.Context, event admiral.EventType, env string,
 	sourceIdentity string, remoteRegistry *RemoteRegistry) map[string]*networking.ServiceEntry {
->>>>>>> b371d759
 	defer util.LogElapsedTime("modifyServiceEntryForNewServiceOrPod", sourceIdentity, env, "")()
 	if CurrentAdmiralState.ReadOnly {
 		log.Infof(LogFormat, event, env, sourceIdentity, "", "Processing skipped as Admiral is in Read-only mode")
@@ -74,7 +65,6 @@
 		log.Infof(LogFormat, event, env, sourceIdentity, "", "Processing skipped during cache warm up state")
 		return nil
 	}
-<<<<<<< HEAD
 	//create a service entry, destination rule and virtual service in the local cluster
 	var (
 		namespace              string
@@ -84,33 +74,15 @@
 		rollout                *argo.Rollout
 		deployment             *k8sAppsV1.Deployment
 		gtps                   = make(map[string][]*v1.GlobalTrafficPolicy)
-=======
-
-	var (
-		cname                  string
-		namespace              string
-		serviceInstance        *k8sV1.Service
-		rollout                *argo.Rollout
-		deployment             *k8sAppsV1.Deployment
 		start                  = time.Now()
 		gtpKey                 = common.ConstructGtpKey(env, sourceIdentity)
 		clusters               = remoteRegistry.GetClusterIds()
-		gtps                   = make(map[string][]*v1.GlobalTrafficPolicy)
-		weightedServices       = make(map[string]*WeightedService)
 		cnames                 = make(map[string]string)
->>>>>>> b371d759
 		sourceServices         = make(map[string]*k8sV1.Service)
 		sourceWeightedServices = make(map[string]map[string]*WeightedService)
 		sourceDeployments      = make(map[string]*k8sAppsV1.Deployment)
 		sourceRollouts         = make(map[string]*argo.Rollout)
 		serviceEntries         = make(map[string]*networking.ServiceEntry)
-<<<<<<< HEAD
-		cnames                 = make(map[string]string)
-		start                  = time.Now()
-		gtpKey                 = common.ConstructGtpKey(env, sourceIdentity)
-		clusters               = remoteRegistry.GetClusterIds()
-=======
->>>>>>> b371d759
 	)
 
 	for _, clusterId := range clusters {
@@ -125,15 +97,10 @@
 		if rc.RolloutController != nil {
 			rollout = rc.RolloutController.Cache.Get(sourceIdentity, env)
 		}
-<<<<<<< HEAD
-
 		if deployment == nil && rollout == nil {
 			log.Infof("Neither deployment nor rollouts found for identity=%s in env=%s namespace=%s", sourceIdentity, env, namespace)
 			continue
 		}
-
-=======
->>>>>>> b371d759
 		if deployment != nil {
 			if isAnExcludedAsset(common.GetDeploymentGlobalIdentifier(deployment), remoteRegistry.ExcludeAssetList) {
 				log.Infof(LogFormat, event, env, sourceIdentity, clusterId, "Processing skipped as asset is in the exclude list")
@@ -148,11 +115,7 @@
 			localMeshPorts := GetMeshPorts(rc.ClusterID, serviceInstance, deployment)
 			cname = common.GetCname(deployment, common.GetWorkloadIdentifier(), common.GetHostnameSuffix())
 			sourceDeployments[rc.ClusterID] = deployment
-<<<<<<< HEAD
-			createServiceEntry(ctx, event, rc, remoteRegistry.AdmiralCache, localMeshPorts, deployment, serviceEntries)
-=======
 			createServiceEntryForDeployment(ctx, event, rc, remoteRegistry.AdmiralCache, localMeshPorts, deployment, serviceEntries)
->>>>>>> b371d759
 		} else if rollout != nil {
 			if isAnExcludedAsset(common.GetRolloutGlobalIdentifier(rollout), remoteRegistry.ExcludeAssetList) {
 				log.Infof(LogFormat, event, env, sourceIdentity, clusterId, "Processing skipped as asset is in the exclude list")
@@ -175,11 +138,8 @@
 			cnames[cname] = "1"
 			sourceRollouts[rc.ClusterID] = rollout
 			createServiceEntryForRollout(ctx, event, rc, remoteRegistry.AdmiralCache, localMeshPorts, rollout, serviceEntries)
-<<<<<<< HEAD
-=======
 		} else {
 			continue
->>>>>>> b371d759
 		}
 
 		gtpsInNamespace := rc.GlobalTraffic.Cache.Get(gtpKey, namespace)
@@ -274,13 +234,9 @@
 		}
 
 		if common.GetWorkloadSidecarUpdate() == "enabled" {
-<<<<<<< HEAD
 			modifySidecarForLocalClusterCommunication(
 				ctx, serviceInstance.Namespace,
 				remoteRegistry.AdmiralCache.DependencyNamespaceCache.Get(sourceIdentity), rc)
-=======
-			modifySidecarForLocalClusterCommunication(ctx, serviceInstance.Namespace, remoteRegistry.AdmiralCache.DependencyNamespaceCache.Get(sourceIdentity), rc)
->>>>>>> b371d759
 		}
 
 		for _, val := range dependents {
@@ -301,10 +257,6 @@
 	}
 
 	AddServiceEntriesWithDr(ctx, remoteRegistry, dependentClusters, serviceEntries)
-<<<<<<< HEAD
-=======
-
->>>>>>> b371d759
 	util.LogElapsedTimeSince("WriteServiceEntryToDependentClusters", sourceIdentity, env, "", start)
 	return serviceEntries
 }
@@ -424,15 +376,10 @@
 		return
 	}
 
-<<<<<<< HEAD
 	sidecar, err := sidecarConfig.IstioClient.NetworkingV1alpha3().Sidecars(sidecarNamespace).Get(ctx, common.GetWorkloadSidecarName(), v12.GetOptions{})
 	if err != nil {
 		return
 	}
-=======
-	sidecar, _ := sidecarConfig.IstioClient.NetworkingV1alpha3().Sidecars(sidecarNamespace).Get(ctx, common.GetWorkloadSidecarName(), v12.GetOptions{})
->>>>>>> b371d759
-
 	if sidecar == nil || (sidecar.Spec.Egress == nil) {
 		return
 	}
@@ -469,10 +416,6 @@
 func addUpdateSidecar(ctx context.Context, obj *v1alpha3.Sidecar, exist *v1alpha3.Sidecar, namespace string, rc *RemoteController) {
 	var err error
 	_, err = rc.SidecarController.IstioClient.NetworkingV1alpha3().Sidecars(namespace).Update(ctx, obj, v12.UpdateOptions{})
-<<<<<<< HEAD
-
-=======
->>>>>>> b371d759
 	if err != nil {
 		log.Infof(LogErrFormat, "Update", "Sidecar", obj.Name, rc.ClusterID, err)
 	} else {
@@ -490,10 +433,6 @@
 
 //AddServiceEntriesWithDr will create the default service entries and also additional ones specified in GTP
 func AddServiceEntriesWithDr(ctx context.Context, rr *RemoteRegistry, sourceClusters map[string]string, serviceEntries map[string]*networking.ServiceEntry) {
-<<<<<<< HEAD
-
-=======
->>>>>>> b371d759
 	cache := rr.AdmiralCache
 	syncNamespace := common.GetSyncNamespace()
 	for _, se := range serviceEntries {
@@ -533,10 +472,6 @@
 					log.Infof(LogFormat, "Get (error)", "old DestinationRule", seDr.DrName, sourceCluster, err)
 					oldDestinationRule = nil
 				}
-
-<<<<<<< HEAD
-				if len(seDr.ServiceEntry.Endpoints) == 0 {
-=======
 				var deleteOldServiceEntry = false
 				if oldServiceEntry != nil {
 					areEndpointsValid := validateAndProcessServiceEntryEndpoints(oldServiceEntry)
@@ -547,7 +482,6 @@
 
 				//clean service entry in case no endpoints are configured or if all the endpoints are invalid
 				if (len(seDr.ServiceEntry.Endpoints) == 0) || deleteOldServiceEntry {
->>>>>>> b371d759
 					deleteServiceEntry(ctx, oldServiceEntry, syncNamespace, rc)
 					cache.SeClusterCache.Delete(seDr.ServiceEntry.Hosts[0])
 					// after deleting the service entry, destination rule also need to be deleted if the service entry host no longer exists
@@ -805,14 +739,9 @@
 	needsCacheUpdate := false
 
 	for err == nil && counter < maxRetries {
-<<<<<<< HEAD
 		address, needsCacheUpdate, err = GetLocalAddressForSe(
 			ctx, getIstioResourceName(globalFqdn, "-se"),
 			admiralCache.ServiceEntryAddressStore, admiralCache.ConfigMapController)
-=======
-		address, needsCacheUpdate, err = GetLocalAddressForSe(ctx, getIstioResourceName(globalFqdn, "-se"), admiralCache.ServiceEntryAddressStore, admiralCache.ConfigMapController)
->>>>>>> b371d759
-
 		if err != nil {
 			log.Errorf("Error getting local address for Service Entry. Err: %v", err)
 			break
