package clusters

import (
	"errors"
	"fmt"
	"math"
	"math/rand"
	"reflect"
	"strconv"
	"strings"
	"time"

	argo "github.com/argoproj/argo-rollouts/pkg/apis/rollouts/v1alpha1"
	log "github.com/sirupsen/logrus"
	"gopkg.in/yaml.v2"
	networking "istio.io/api/networking/v1alpha3"
	"istio.io/client-go/pkg/apis/networking/v1alpha3"
	k8sAppsV1 "k8s.io/api/apps/v1"
	k8sV1 "k8s.io/api/core/v1"
	v12 "k8s.io/apimachinery/pkg/apis/meta/v1"

	"github.com/istio-ecosystem/admiral/admiral/pkg/controller/admiral"
	"github.com/istio-ecosystem/admiral/admiral/pkg/controller/common"
	"github.com/istio-ecosystem/admiral/admiral/pkg/controller/util"
)

func createServiceEntry(event admiral.EventType, rc *RemoteController, admiralCache *AdmiralCache,
	meshPorts map[string]uint32 , destDeployment *k8sAppsV1.Deployment, serviceEntries map[string]*networking.ServiceEntry) *networking.ServiceEntry {

	workloadIdentityKey := common.GetWorkloadIdentifier()
	globalFqdn := common.GetCname(destDeployment, workloadIdentityKey, common.GetHostnameSuffix())

	//Handling retries for getting/putting service entries from/in cache

	address := getUniqueAddress(admiralCache, globalFqdn)

	if len(globalFqdn) == 0 || len(address) == 0 {
		return nil
	}

	san := getSanForDeployment(destDeployment, workloadIdentityKey)

	tmpSe := generateServiceEntry(event, admiralCache, meshPorts, globalFqdn, rc, serviceEntries, address, san)
	return tmpSe
}

func modifyServiceEntryForNewServiceOrPod(event admiral.EventType, env string, sourceIdentity string, remoteRegistry *RemoteRegistry) map[string]*networking.ServiceEntry {
	//create a service entry, destination rule and virtual service in the local cluster
	sourceServices := make(map[string]*k8sV1.Service)
	sourceDeployments := make(map[string]*k8sAppsV1.Deployment)
	sourceRollouts := make(map[string]*argo.Rollout)

	var serviceEntries = make(map[string]*networking.ServiceEntry)

	var cname string
	var serviceInstance *k8sV1.Service
	var rollout *admiral.RolloutClusterEntry

	for _, rc := range remoteRegistry.remoteControllers {

		deployment := rc.DeploymentController.Cache.Get(sourceIdentity)

		if rc.RolloutController != nil {
			rollout = rc.RolloutController.Cache.Get(sourceIdentity)
		}

		if deployment != nil && deployment.Deployments[env] != nil {
			deploymentInstance := deployment.Deployments[env]

			serviceInstance = getServiceForDeployment(rc, deploymentInstance)
			if serviceInstance == nil {
				continue
			}

			localMeshPorts := GetMeshPorts(rc.ClusterID, serviceInstance, deploymentInstance)

			cname = common.GetCname(deploymentInstance, common.GetWorkloadIdentifier(), common.GetHostnameSuffix())
			sourceDeployments[rc.ClusterID] = deploymentInstance
			createServiceEntry(event, rc, remoteRegistry.AdmiralCache, localMeshPorts, deploymentInstance, serviceEntries)
		} else if rollout != nil && rollout.Rollouts[env] != nil {
			rolloutInstance := rollout.Rollouts[env]

			serviceInstance = getServiceForRollout(rc, rolloutInstance)
			if serviceInstance == nil {
				continue
			}

			localMeshPorts := GetMeshPortsForRollout(rc.ClusterID, serviceInstance, rolloutInstance)

			cname = common.GetCnameForRollout(rolloutInstance, common.GetWorkloadIdentifier(), common.GetHostnameSuffix())
			sourceRollouts[rc.ClusterID] = rolloutInstance
			createServiceEntryForRollout(event, rc, remoteRegistry.AdmiralCache, localMeshPorts, rolloutInstance, serviceEntries)
		} else {
			continue
		}

		remoteRegistry.AdmiralCache.IdentityClusterCache.Put(sourceIdentity, rc.ClusterID, rc.ClusterID)
		remoteRegistry.AdmiralCache.CnameClusterCache.Put(cname, rc.ClusterID, rc.ClusterID)
		remoteRegistry.AdmiralCache.CnameIdentityCache.Store(cname, sourceIdentity)
		sourceServices[rc.ClusterID] = serviceInstance
	}

	dependents := remoteRegistry.AdmiralCache.IdentityDependencyCache.Get(sourceIdentity)

	dependentClusters := getDependentClusters(dependents, remoteRegistry.AdmiralCache.IdentityClusterCache, sourceServices)

	//update cname dependent cluster cache
	for clusterId := range dependentClusters {
		remoteRegistry.AdmiralCache.CnameDependentClusterCache.Put(cname, clusterId, clusterId)
	}

	AddServiceEntriesWithDr(remoteRegistry.AdmiralCache, dependentClusters, remoteRegistry.remoteControllers, serviceEntries)

	//update the address to local fqdn for service entry in a cluster local to the service instance
	for sourceCluster, serviceInstance := range sourceServices {
		localFqdn := serviceInstance.Name + common.Sep + serviceInstance.Namespace + common.DotLocalDomainSuffix
		rc := remoteRegistry.remoteControllers[sourceCluster]
		var meshPorts map[string]uint32
		if len(sourceDeployments) > 0 {
			meshPorts = GetMeshPorts(sourceCluster, serviceInstance, sourceDeployments[sourceCluster])
		} else {
			meshPorts = GetMeshPortsForRollout(sourceCluster, serviceInstance, sourceRollouts[sourceCluster])
		}

		for key, serviceEntry := range serviceEntries {
			if len(serviceEntry.Endpoints) == 0 {
				AddServiceEntriesWithDr(remoteRegistry.AdmiralCache, map[string]string{sourceCluster: sourceCluster}, remoteRegistry.remoteControllers,
					map[string]*networking.ServiceEntry{key: serviceEntry})
			}
			for _, ep := range serviceEntry.Endpoints {
				clusterIngress, _ := rc.ServiceController.Cache.GetLoadBalancer(admiral.IstioIngressServiceName, common.NamespaceIstioSystem)
				//replace istio ingress-gateway address with local fqdn, note that ingress-gateway can be empty (not provisoned, or is not up)
				if ep.Address == clusterIngress || ep.Address == "" {
					ep.Address = localFqdn
					oldPorts := ep.Ports
					ep.Ports = meshPorts
					AddServiceEntriesWithDr(remoteRegistry.AdmiralCache, map[string]string{sourceCluster: sourceCluster}, remoteRegistry.remoteControllers,
						map[string]*networking.ServiceEntry{key: serviceEntry})
					//swap it back to use for next iteration
					ep.Address = clusterIngress
					ep.Ports = oldPorts
				}
			}
			//add virtual service for routing locally in within the cluster
			createIngressOnlyVirtualService(rc, cname, serviceEntry, localFqdn, meshPorts)
		}

		for _, val := range dependents.Map() {
			remoteRegistry.AdmiralCache.DependencyNamespaceCache.Put(val, serviceInstance.Namespace, localFqdn, map[string]string{cname: "1"})
		}

		if common.GetWorkloadSidecarUpdate() == "enabled" {
			modifySidecarForLocalClusterCommunication(serviceInstance.Namespace, remoteRegistry.AdmiralCache.DependencyNamespaceCache.Get(sourceIdentity), rc)
		}
	}
	return serviceEntries
}

func createIngressOnlyVirtualService(rc *RemoteController, cname string, serviceEntry *networking.ServiceEntry, localFqdn string, meshPorts map[string]uint32) {

	var vsProtocol = common.Http;
	virtualServiceName := getIstioResourceName(cname, "-default-vs")

	for protocol := range meshPorts {
		vsProtocol = protocol
	}

	oldVirtualService, _ := rc.VirtualServiceController.IstioClient.NetworkingV1alpha3().VirtualServices(common.GetSyncNamespace()).Get(virtualServiceName, v12.GetOptions{})

	//TODO handle non http ports
	virtualService := makeIngressOnlyVirtualService(serviceEntry.Hosts[0], localFqdn, meshPorts[vsProtocol])

	newVirtualService := createVirtualServiceSkeletion(*virtualService, virtualServiceName, common.GetSyncNamespace())

	if len(serviceEntry.Endpoints) == 0 {
		// after deleting the service entry, virtual service also need to be deleted if the service entry host no longer exists
		deleteVirtualService(oldVirtualService, common.GetSyncNamespace(), rc)
	} else {
		addUpdateVirtualService(newVirtualService, oldVirtualService, common.GetSyncNamespace(), rc)
	}
}

func modifySidecarForLocalClusterCommunication(sidecarNamespace string, sidecarEgressMap map[string]common.SidecarEgress, rc *RemoteController) {

	//get existing sidecar from the cluster
	sidecarConfig := rc.SidecarController

	if sidecarConfig == nil || sidecarEgressMap == nil {
		return
	}

	sidecar, _ := sidecarConfig.IstioClient.NetworkingV1alpha3().Sidecars(sidecarNamespace).Get(common.GetWorkloadSidecarName(), v12.GetOptions{})

	if sidecar == nil || (sidecar.Spec.Egress == nil) {
		return
	}

	//copy and add our new local FQDN
	newSidecar := copySidecar(sidecar)

	egressHosts := make(map[string]string)

	for _, sidecarEgress := range sidecarEgressMap {
		egressHost := sidecarEgress.Namespace + "/" + sidecarEgress.FQDN
		egressHosts[egressHost] = egressHost
		for cname := range sidecarEgress.CNAMEs {
			scopedCname := sidecarEgress.Namespace + "/" + cname
			egressHosts[scopedCname] = scopedCname
		}
	}

	for egressHost := range egressHosts {
		if !util.Contains(newSidecar.Spec.Egress[0].Hosts, egressHost) {
			newSidecar.Spec.Egress[0].Hosts = append(newSidecar.Spec.Egress[0].Hosts, egressHost)
		}
	}

	newSidecarConfig := createSidecarSkeletion(newSidecar.Spec, common.GetWorkloadSidecarName(), sidecarNamespace)

	//insert into cluster
	if newSidecarConfig != nil {
		addUpdateSidecar(newSidecarConfig, sidecar, sidecarNamespace, rc)
	}
}

func addUpdateSidecar(obj *v1alpha3.Sidecar, exist *v1alpha3.Sidecar, namespace string, rc *RemoteController) {
	var err error
	exist.Labels = obj.Labels
	exist.Annotations = obj.Annotations
	exist.Spec = obj.Spec
	_, err = rc.SidecarController.IstioClient.NetworkingV1alpha3().Sidecars(namespace).Update(exist)

	if err != nil {
		log.Infof(LogErrFormat, "Update", "Sidecar", obj.Name, rc.ClusterID, err)
	} else {
		log.Infof(LogErrFormat, "Update", "Sidecar", obj.Name, rc.ClusterID, "Success")
	}
}

func copySidecar(sidecar *v1alpha3.Sidecar) *v1alpha3.Sidecar {
	newSidecarObj := &v1alpha3.Sidecar{}
	newSidecarObj.Spec.WorkloadSelector = sidecar.Spec.WorkloadSelector
	newSidecarObj.Spec.Ingress = sidecar.Spec.Ingress
	newSidecarObj.Spec.Egress = sidecar.Spec.Egress
	return newSidecarObj
}

func createSeWithDrLabels(remoteController *RemoteController, localCluster bool, identityId string, seName string, se *networking.ServiceEntry,
	dr *networking.DestinationRule, seAddressCache *ServiceEntryAddressStore, configmapController admiral.ConfigMapControllerInterface) map[string]*networking.ServiceEntry {
	var allSes = make(map[string]*networking.ServiceEntry)
	var newSe = copyServiceEntry(se)

	address, _, err := GetLocalAddressForSe(seName, seAddressCache, configmapController)
	if err != nil {
		log.Warnf("Failed to get address for dr service entry. Not creating it. err:%v", err)
		return nil
	}
	newSe.Addresses = []string{address}

	var endpoints = make([]*networking.ServiceEntry_Endpoint, 0)

	for _, endpoint := range se.Endpoints {
		for _, subset := range dr.Subsets {
			newEndpoint := copyEndpoint(endpoint)
			newEndpoint.Labels = subset.Labels

			////create a service entry with name subsetSeName
			//if localCluster {
			//	subsetSeName := seName + common.Dash + subset.Name
			//	subsetSeAddress := strings.Split(se.Hosts[0], common.DotMesh)[0] + common.Sep + subset.Name + common.DotMesh BROKEN MUST FIX //todo fix the cname format here
			//
			//	//TODO uncomment the line below when subset routing across clusters is fixed
			//	//newEndpoint.Address = subsetSeAddress
			//
			//	subSetSe := createSeWithPodIps(remoteController, identityId, subsetSeName, subsetSeAddress, newSe, newEndpoint, subset, seAddressMap)
			//	if subSetSe != nil {
			//		allSes[subsetSeName] = subSetSe
			//		//TODO create default DestinationRules for these subset SEs
			//	}
			//}

			endpoints = append(endpoints, newEndpoint)

		}
	}
	newSe.Endpoints = endpoints
	allSes[seName] = newSe
	return allSes
}

//This will create the default service entries and also additional ones specified in GTP
func AddServiceEntriesWithDr(cache *AdmiralCache, sourceClusters map[string]string, rcs map[string]*RemoteController, serviceEntries map[string]*networking.ServiceEntry) {
	syncNamespace := common.GetSyncNamespace()
	for _, se := range serviceEntries {

		//add service entry
		serviceEntryName := getIstioResourceName(se.Hosts[0], "-se")

		//Add a label
		var identityId string
		if identityValue, ok := cache.CnameIdentityCache.Load(se.Hosts[0]); ok {
			identityId = fmt.Sprint(identityValue)
		}

		splitByEnv := strings.Split(se.Hosts[0], ".")
		var env, dnsSuffix = splitByEnv[0], "." + identityId + "." + common.GetHostnameSuffix()

		globalTrafficPolicy := cache.GlobalTrafficCache.GetFromIdentity(identityId, env)

		for _, sourceCluster := range sourceClusters {

			rc := rcs[sourceCluster]

			if rc == nil {
				log.Warnf(LogFormat, "Find", "remote-controller", sourceCluster, sourceCluster, "doesn't exist")
				continue
			}

			//check if there is a gtp and add additional hosts/destination rules
			var defaultDrName = se.Hosts[0] + "-default-dr"
			var destinationRules = make(map[string]*networking.DestinationRule)
			var serviceEntries = make(map[string]*networking.ServiceEntry)
			if globalTrafficPolicy != nil {
				gtp := globalTrafficPolicy.Spec
				for _, gtpTrafficPolicy := range gtp.Policy {
					var host = gtpTrafficPolicy.Dns + "." + se.Hosts[0]
					var drName = host + "-default-dr"
					if gtpTrafficPolicy.Dns != env {
						drName = host + "-dr"
					}
					destinationRules[drName] = getDestinationRule(host, rc.NodeController.Locality.Region, gtpTrafficPolicy)
				}
			}

			//create a destination rule for default hostname if that wasn't present in gtp
			if _, ok := destinationRules[defaultDrName]; !ok {
				destinationRules[defaultDrName] = getDestinationRule(se.Hosts[0] + "-default-dr", rc.NodeController.Locality.Region, nil)
			}

			oldServiceEntry, err := rc.ServiceEntryController.IstioClient.NetworkingV1alpha3().ServiceEntries(syncNamespace).Get(serviceEntryName, v12.GetOptions{})
			// if old service entry not find, just create a new service entry instead
			if err != nil {
<<<<<<< HEAD
				log.Error(LogErrFormat, "Get", "ServiceEntry", serviceEntryName, serviceEntryName, err)

			}

			newServiceEntry := createServiceEntrySkeletion(*se, serviceEntryName, syncNamespace)

			newServiceEntry.Spec.Hosts = seHosts

			if newServiceEntry != nil {
				newServiceEntry.Labels = map[string]string{common.GetWorkloadIdentifier(): fmt.Sprintf("%v", identityId)}
				addUpdateServiceEntry(newServiceEntry, oldServiceEntry, syncNamespace, rc)
=======
				log.Infof(LogFormat, "Get (error)", "old ServiceEntry", serviceEntryName, sourceCluster, err)
				oldServiceEntry = nil
>>>>>>> 64df9ada
			}

			for destinationRuleName, destinationRule := range destinationRules {

<<<<<<< HEAD
				oldDestinationRule, err := rc.DestinationRuleController.IstioClient.NetworkingV1alpha3().DestinationRules(syncNamespace).Get(destinationRuleName, v12.GetOptions{})

				if err != nil {
					oldDestinationRule = nil
				}

				newDestinationRule := createDestinationRulSkeletion(*destinationRule, destinationRuleName, syncNamespace)

				addUpdateDestinationRule(newDestinationRule, oldDestinationRule, syncNamespace, rc)
			}

=======
			if err != nil {
				log.Infof(LogFormat, "Get (error)", "old DestinationRule", destinationRuleName, sourceCluster, err)
				oldDestinationRule = nil
			}

			// if no endpoint, delete this SE in all dependency clusters and remove the cash in map serviceEntries
			if len(se.Endpoints) == 0 {
				deleteServiceEntry(oldServiceEntry, syncNamespace, rc)
				// after deleting the service entry, destination rule also need to be deleted if the service entry host no longer exists
				deleteDestinationRule(oldDestinationRule, syncNamespace, rc)
			} else {
				newServiceEntry := createServiceEntrySkeletion(*se, serviceEntryName, syncNamespace)

				//Add a label
				var identityId string
				if identityValue, ok := cache.CnameIdentityCache.Load(se.Hosts[0]); ok {
					identityId = fmt.Sprint(identityValue)
					newServiceEntry.Labels = map[string]string{common.GetWorkloadIdentifier(): fmt.Sprintf("%v", identityId)}
				}

				addUpdateServiceEntry(newServiceEntry, oldServiceEntry, syncNamespace, rc)

				// if event was deletion when this function was called, then GlobalTrafficCache should already deleted the cache globalTrafficPolicy is an empty shell object
				globalTrafficPolicy := cache.GlobalTrafficCache.GetFromIdentity(identityId, strings.Split(se.Hosts[0], ".")[0])
				destinationRule := getDestinationRule(se.Hosts[0], rc.NodeController.Locality.Region, globalTrafficPolicy)
				newDestinationRule := createDestinationRuleSkeletion(*destinationRule, destinationRuleName, syncNamespace)

				addUpdateDestinationRule(newDestinationRule, oldDestinationRule, syncNamespace, rc)
			}
>>>>>>> 64df9ada
		}
	}
}

func makeRemoteEndpointForServiceEntry(address string, locality string, portName string, portNumber int) *networking.ServiceEntry_Endpoint {
	return &networking.ServiceEntry_Endpoint{Address: address,
		Locality: locality,
		Ports:    map[string]uint32{portName: uint32(portNumber)}} //
}

func copyServiceEntry(se *networking.ServiceEntry) *networking.ServiceEntry {
	return &networking.ServiceEntry{Ports: se.Ports, Resolution: se.Resolution, Hosts: se.Hosts, Location: se.Location,
		SubjectAltNames: se.SubjectAltNames, ExportTo: se.ExportTo, Endpoints: se.Endpoints, Addresses: se.Addresses}
}

func loadServiceEntryCacheData(c admiral.ConfigMapControllerInterface, admiralCache *AdmiralCache) {
	configmap, err := c.GetConfigMap()
	if err != nil {
		log.Warnf("Failed to refresh configmap state Error: %v", err)
		return //No need to invalidate the cache
	}

	entryCache := GetServiceEntryStateFromConfigmap(configmap)

	if entryCache != nil {
		*admiralCache.ServiceEntryAddressStore = *entryCache
		log.Infof("Successfully updated service entry cache state")
	}

}

//Gets a guarenteed unique local address for a serviceentry. Returns the address, True iff the configmap was updated false otherwise, and an error if any
//Any error coupled with an empty string address means the method should be retried
func GetLocalAddressForSe(seName string, seAddressCache *ServiceEntryAddressStore, configMapController admiral.ConfigMapControllerInterface) (string, bool, error) {
	var address = seAddressCache.EntryAddresses[seName]
	if len(address) == 0 {
		address, err := GenerateNewAddressAndAddToConfigMap(seName, configMapController)
		return address, true, err
	}
	return address, false, nil
}

//an atomic fetch and update operation against the configmap (using K8s built in optimistic consistency mechanism via resource version)
func GenerateNewAddressAndAddToConfigMap(seName string, configMapController admiral.ConfigMapControllerInterface) (string, error) {
	//1. get cm, see if there. 2. gen new uq address. 3. put configmap. RETURN SUCCESSFULLY IFF CONFIGMAP PUT SUCCEEDS
	cm, err := configMapController.GetConfigMap()
	if err != nil {
		return "", err
	}

	newAddressState := GetServiceEntryStateFromConfigmap(cm)

	if newAddressState == nil {
		return "", errors.New("could not unmarshall configmap yaml")
	}

	if val, ok := newAddressState.EntryAddresses[seName]; ok { //Someone else updated the address state, so we'll use that
		return val, nil
	}

	secondIndex := (len(newAddressState.Addresses) / 255) + 10
	firstIndex := (len(newAddressState.Addresses) % 255) + 1
	address := common.LocalAddressPrefix + common.Sep + strconv.Itoa(secondIndex) + common.Sep + strconv.Itoa(firstIndex)

	for util.Contains(newAddressState.Addresses, address) {
		if firstIndex < 255 {
			firstIndex++
		} else {
			secondIndex++
			firstIndex = 0
		}
		address = common.LocalAddressPrefix + common.Sep + strconv.Itoa(secondIndex) + common.Sep + strconv.Itoa(firstIndex)
	}
	newAddressState.Addresses = append(newAddressState.Addresses, address)
	newAddressState.EntryAddresses[seName] = address

	err = putServiceEntryStateFromConfigmap(configMapController, cm, newAddressState)

	if err != nil {
		return "", err
	}
	return address, nil
}

//puts new data into an existing configmap. Providing the original is necessary to prevent fetch and update race conditions
func putServiceEntryStateFromConfigmap(c admiral.ConfigMapControllerInterface, originalConfigmap *k8sV1.ConfigMap, data *ServiceEntryAddressStore) error {
	if originalConfigmap == nil {
		return errors.New("configmap must not be nil")
	}

	bytes, err := yaml.Marshal(data)

	if err != nil {
		log.Errorf("Failed to put service entry state into the configmap. %v", err)
		return err
	}

	if originalConfigmap.Data == nil {
		originalConfigmap.Data = map[string]string{}
	}

	originalConfigmap.Data["serviceEntryAddressStore"] = string(bytes)

	err = ValidateConfigmapBeforePutting(originalConfigmap)
	if err != nil {
		log.Errorf("Configmap failed validation. Something is wrong. Error: %v", err)
		return err
	}

	return c.PutConfigMap(originalConfigmap)
}

func createServiceEntryForRollout(event admiral.EventType, rc *RemoteController, admiralCache *AdmiralCache,
	meshPorts map[string]uint32, destRollout *argo.Rollout, serviceEntries map[string]*networking.ServiceEntry) *networking.ServiceEntry {

	workloadIdentityKey := common.GetWorkloadIdentifier()
	globalFqdn := common.GetCnameForRollout(destRollout, workloadIdentityKey, common.GetHostnameSuffix())

	//Handling retries for getting/putting service entries from/in cache

	address := getUniqueAddress(admiralCache, globalFqdn)

	if len(globalFqdn) == 0 || len(address) == 0 {
		return nil
	}

	san := getSanForRollout(destRollout, workloadIdentityKey)

	tmpSe := generateServiceEntry(event, admiralCache, meshPorts, globalFqdn, rc, serviceEntries, address, san)
	return tmpSe
}

func getSanForDeployment(destDeployment *k8sAppsV1.Deployment, workloadIdentityKey string) (san []string) {
	if common.GetEnableSAN() {
		tmpSan := common.GetSAN(common.GetSANPrefix(), destDeployment, workloadIdentityKey)
		if len(tmpSan) > 0 {
			return []string{common.GetSAN(common.GetSANPrefix(), destDeployment, workloadIdentityKey)}
		}
	}
	return nil

}

func getSanForRollout(destRollout *argo.Rollout, workloadIdentityKey string) (san []string) {
	if common.GetEnableSAN() {
		tmpSan := common.GetSANForRollout(common.GetSANPrefix(), destRollout, workloadIdentityKey)
		if len(tmpSan) > 0 {
			return []string{common.GetSANForRollout(common.GetSANPrefix(), destRollout, workloadIdentityKey)}
		}
	}
	return nil

}

func getUniqueAddress(admiralCache *AdmiralCache, globalFqdn string) (address string) {

	//initializations
	var err error = nil
	maxRetries := 3
	counter := 0
	address = ""
	needsCacheUpdate := false

	for err == nil && counter < maxRetries {
		address, needsCacheUpdate, err = GetLocalAddressForSe(getIstioResourceName(globalFqdn, "-se"), admiralCache.ServiceEntryAddressStore, admiralCache.ConfigMapController)

		if err != nil {
			log.Errorf("Error getting local address for Service Entry. Err: %v", err)
			break
		}

		//random expo backoff
		timeToBackoff := rand.Intn(int(math.Pow(100.0, float64(counter)))) //get a random number between 0 and 100^counter. Will always be 0 the first time, will be 0-100 the second, and 0-1000 the third
		time.Sleep(time.Duration(timeToBackoff) * time.Millisecond)

		counter++
	}

	if err != nil {
		log.Errorf("Could not get unique address after %v retries. Failing to create serviceentry name=%v", maxRetries, globalFqdn)
		return address
	}

	if needsCacheUpdate {
		loadServiceEntryCacheData(admiralCache.ConfigMapController, admiralCache)
	}

	return address
}


func generateServiceEntry(event admiral.EventType, admiralCache *AdmiralCache, meshPorts map[string]uint32, globalFqdn string, rc *RemoteController, serviceEntries map[string]*networking.ServiceEntry, address string, san []string) *networking.ServiceEntry {
	admiralCache.CnameClusterCache.Put(globalFqdn, rc.ClusterID, rc.ClusterID)

	tmpSe := serviceEntries[globalFqdn]

	var finalProtocol = common.Http

	var sePorts = []*networking.Port{{Number: uint32(common.DefaultServiceEntryPort),
		Name: finalProtocol, Protocol: finalProtocol}}

	for protocol := range meshPorts {
		sePorts = []*networking.Port{{Number: uint32(common.DefaultServiceEntryPort),
			Name: protocol, Protocol: protocol}}
		finalProtocol = protocol
	}

	if tmpSe == nil {
		tmpSe = &networking.ServiceEntry{
			Hosts: []string{globalFqdn},
			Ports: sePorts,
			Location:        networking.ServiceEntry_MESH_INTERNAL,
			Resolution:      networking.ServiceEntry_DNS,
			Addresses:       []string{address}, //It is possible that the address is an empty string. That is fine as the se creation will fail and log an error
			SubjectAltNames: san,
		}
		tmpSe.Endpoints = []*networking.ServiceEntry_Endpoint{}
	}

	endpointAddress, port := rc.ServiceController.Cache.GetLoadBalancer(admiral.IstioIngressServiceName, common.NamespaceIstioSystem)

	var locality string
	if rc.NodeController.Locality != nil {
		locality = rc.NodeController.Locality.Region
	}
	seEndpoint := makeRemoteEndpointForServiceEntry(endpointAddress,
		locality, finalProtocol, port)

	// if the action is deleting an endpoint from service entry, loop through the list and delete matching ones
	if event == admiral.Add {
		tmpSe.Endpoints = append(tmpSe.Endpoints, seEndpoint)
	} else if event == admiral.Delete {
		// create a tmp endpoint list to store all the endpoints that we intend to keep
		remainEndpoints := []*networking.ServiceEntry_Endpoint{}
		// if the endpoint is not equal to the endpoint we intend to delete, append it to remainEndpoint list
		for _, existingEndpoint := range tmpSe.Endpoints {
			if !reflect.DeepEqual(existingEndpoint, seEndpoint) {
				remainEndpoints = append(remainEndpoints, existingEndpoint)
			}
		}
		// If no endpoints left for particular SE, we can delete the service entry object itself later inside function
		// AddServiceEntriesWithDr when updating SE, leave an empty shell skeleton here
		tmpSe.Endpoints = remainEndpoints
	}

	serviceEntries[globalFqdn] = tmpSe

	return tmpSe
}<|MERGE_RESOLUTION|>--- conflicted
+++ resolved
@@ -340,39 +340,12 @@
 			oldServiceEntry, err := rc.ServiceEntryController.IstioClient.NetworkingV1alpha3().ServiceEntries(syncNamespace).Get(serviceEntryName, v12.GetOptions{})
 			// if old service entry not find, just create a new service entry instead
 			if err != nil {
-<<<<<<< HEAD
-				log.Error(LogErrFormat, "Get", "ServiceEntry", serviceEntryName, serviceEntryName, err)
-
-			}
-
-			newServiceEntry := createServiceEntrySkeletion(*se, serviceEntryName, syncNamespace)
-
-			newServiceEntry.Spec.Hosts = seHosts
-
-			if newServiceEntry != nil {
-				newServiceEntry.Labels = map[string]string{common.GetWorkloadIdentifier(): fmt.Sprintf("%v", identityId)}
-				addUpdateServiceEntry(newServiceEntry, oldServiceEntry, syncNamespace, rc)
-=======
 				log.Infof(LogFormat, "Get (error)", "old ServiceEntry", serviceEntryName, sourceCluster, err)
 				oldServiceEntry = nil
->>>>>>> 64df9ada
-			}
-
-			for destinationRuleName, destinationRule := range destinationRules {
-
-<<<<<<< HEAD
-				oldDestinationRule, err := rc.DestinationRuleController.IstioClient.NetworkingV1alpha3().DestinationRules(syncNamespace).Get(destinationRuleName, v12.GetOptions{})
-
-				if err != nil {
-					oldDestinationRule = nil
-				}
-
-				newDestinationRule := createDestinationRulSkeletion(*destinationRule, destinationRuleName, syncNamespace)
-
-				addUpdateDestinationRule(newDestinationRule, oldDestinationRule, syncNamespace, rc)
-			}
-
-=======
+			}
+
+			oldDestinationRule, err := rc.DestinationRuleController.IstioClient.NetworkingV1alpha3().DestinationRules(syncNamespace).Get(destinationRuleName, v12.GetOptions{})
+
 			if err != nil {
 				log.Infof(LogFormat, "Get (error)", "old DestinationRule", destinationRuleName, sourceCluster, err)
 				oldDestinationRule = nil
@@ -386,15 +359,22 @@
 			} else {
 				newServiceEntry := createServiceEntrySkeletion(*se, serviceEntryName, syncNamespace)
 
-				//Add a label
-				var identityId string
-				if identityValue, ok := cache.CnameIdentityCache.Load(se.Hosts[0]); ok {
-					identityId = fmt.Sprint(identityValue)
-					newServiceEntry.Labels = map[string]string{common.GetWorkloadIdentifier(): fmt.Sprintf("%v", identityId)}
+			newServiceEntry.Spec.Hosts = seHosts
+
+			if newServiceEntry != nil {
+				newServiceEntry.Labels = map[string]string{common.GetWorkloadIdentifier(): fmt.Sprintf("%v", identityId)}
+				addUpdateServiceEntry(newServiceEntry, oldServiceEntry, syncNamespace, rc)
+			}
+
+			for destinationRuleName, destinationRule := range destinationRules {
+
+				oldDestinationRule, err := rc.DestinationRuleController.IstioClient.NetworkingV1alpha3().DestinationRules(syncNamespace).Get(destinationRuleName, v12.GetOptions{})
+
+				if err != nil {
+					oldDestinationRule = nil
 				}
 
-				addUpdateServiceEntry(newServiceEntry, oldServiceEntry, syncNamespace, rc)
-
+				newDestinationRule := createDestinationRulSkeletion(*destinationRule, destinationRuleName, syncNamespace)
 				// if event was deletion when this function was called, then GlobalTrafficCache should already deleted the cache globalTrafficPolicy is an empty shell object
 				globalTrafficPolicy := cache.GlobalTrafficCache.GetFromIdentity(identityId, strings.Split(se.Hosts[0], ".")[0])
 				destinationRule := getDestinationRule(se.Hosts[0], rc.NodeController.Locality.Region, globalTrafficPolicy)
@@ -402,7 +382,7 @@
 
 				addUpdateDestinationRule(newDestinationRule, oldDestinationRule, syncNamespace, rc)
 			}
->>>>>>> 64df9ada
+
 		}
 	}
 }
