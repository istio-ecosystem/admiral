package clusters

import (
	"context"
	"errors"
	"fmt"
	"github.com/prometheus/common/log"
	"sort"
	"strings"
	"time"

	"github.com/istio-ecosystem/admiral/admiral/pkg/controller/admiral"
	"github.com/istio-ecosystem/admiral/admiral/pkg/registry"
	commonUtil "github.com/istio-ecosystem/admiral/admiral/pkg/util"

	argo "github.com/argoproj/argo-rollouts/pkg/apis/rollouts/v1alpha1"
	v1 "github.com/istio-ecosystem/admiral/admiral/pkg/apis/admiral/v1alpha1"
	"github.com/istio-ecosystem/admiral/admiral/pkg/controller/common"
	"github.com/sirupsen/logrus"
	"gopkg.in/yaml.v2"
	networking "istio.io/api/networking/v1alpha3"
	k8sV1 "k8s.io/api/core/v1"
)

type WorkloadEntrySorted []*networking.WorkloadEntry
type RouteDestinationSorted []*networking.RouteDestination
type TLSRoutesSorted []*networking.TLSRoute

func GetMeshPortsForRollout(clusterName string, destService *k8sV1.Service,
	destRollout *argo.Rollout) map[string]uint32 {
	if destService == nil || destRollout == nil {
		logrus.Warnf("Rollout or Service is nil cluster=%s", clusterName)
		return nil
	}

	var meshPorts string
	if destRollout.Spec.Template.Annotations == nil {
		meshPorts = ""
	} else {
		meshPorts = destRollout.Spec.Template.Annotations[common.SidecarEnabledPorts]
	}
	ports := common.GetMeshPortsHelper(meshPorts, destService, clusterName)
	return ports
}

// Get the service selector to add as workload selector for envoyFilter
func GetServiceSelector(clusterName string, destService *k8sV1.Service) *common.Map {
	var selectors = destService.Spec.Selector
	if len(selectors) == 0 {
		logrus.Infof(LogFormat, "GetServiceLabels", "no selectors present", destService.Name, clusterName, selectors)
		return nil
	}
	var tempMap = common.NewMap()
	for key, value := range selectors {
		tempMap.Put(key, value)
	}
	logrus.Infof(LogFormat, "GetServiceLabels", "selectors present", destService.Name, clusterName, selectors)
	return tempMap
}

func GetServiceEntryStateFromConfigmap(configmap *k8sV1.ConfigMap) *ServiceEntryAddressStore {

	bytes := []byte(configmap.Data["serviceEntryAddressStore"])
	addressStore := ServiceEntryAddressStore{}
	err := yaml.Unmarshal(bytes, &addressStore)

	if err != nil {
		logrus.Errorf("Could not unmarshal configmap data. Double check the configmap format. %v", err)
		return nil
	}
	if addressStore.Addresses == nil {
		addressStore.Addresses = []string{}
	}
	if addressStore.EntryAddresses == nil {
		addressStore.EntryAddresses = map[string]string{}
	}

	return &addressStore
}

func ValidateConfigmapBeforePutting(cm *k8sV1.ConfigMap) error {
	if cm.ResourceVersion == "" {
		return errors.New("resourceversion required") //without it, we can't be sure someone else didn't put something between our read and write
	}
	store := GetServiceEntryStateFromConfigmap(cm)
	if len(store.EntryAddresses) != len(store.Addresses) {
		return errors.New("address cache length mismatch") //should be impossible. We're in a state where the list of addresses doesn't match the map of se:address. Something's been missed and must be fixed
	}
	return nil
}

func IsCacheWarmupTime(remoteRegistry *RemoteRegistry) bool {
	return time.Since(remoteRegistry.StartTime) < common.GetAdmiralParams().CacheReconcileDuration
}

func IsCacheWarmupTimeForDependency(remoteRegistry *RemoteRegistry) bool {
	return time.Since(remoteRegistry.StartTime) < (common.GetAdmiralParams().CacheReconcileDuration * time.Duration(common.DependencyWarmupMultiplier()))
}

// removeSeEndpoints is used determine if we want to add, update or delete the endpoints for the current cluster being processed.
// Based on this information we will decide if we should add, update or delete the SE in the source as well as dependent clusters.
func removeSeEndpoints(eventCluster string, event admiral.EventType, clusterId string, deployToRolloutMigration bool, appType string, clusterAppDeleteMap map[string]string) (admiral.EventType, bool) {
	eventType := event
	deleteCluster := false

	if event == admiral.Delete {
		if eventCluster == clusterId {
			deleteCluster = true
			// If both the deployment and rollout are present and the cluster for which
			// the function was called is not the cluster for which the delete event was sent
			// we update the event to admiral.Update
			if deployToRolloutMigration && appType != clusterAppDeleteMap[eventCluster] {
				eventType = admiral.Update
			}
		} else {
			eventType = admiral.Update
		}
	}

	return eventType, deleteCluster
}

// GenerateServiceEntryForCanary - generates a service entry only for canary endpoint
// This is required for rollouts to test only canary version of the services
func GenerateServiceEntryForCanary(ctxLogger *logrus.Entry, ctx context.Context, event admiral.EventType, rc *RemoteController, admiralCache *AdmiralCache,
	meshPorts map[string]uint32, destRollout *argo.Rollout, serviceEntries map[string]*networking.ServiceEntry, workloadIdentityKey string, san []string) error {

	if destRollout.Spec.Strategy.Canary != nil && destRollout.Spec.Strategy.Canary.CanaryService != "" &&
		destRollout.Spec.Strategy.Canary.TrafficRouting != nil && destRollout.Spec.Strategy.Canary.TrafficRouting.Istio != nil {
		rolloutServices := GetAllServicesForRollout(rc, destRollout)
		logrus.Debugf("number of services %d matched for rollout %s in namespace=%s and cluster=%s", len(rolloutServices), destRollout.Name, destRollout.Namespace, rc.ClusterID)
		if rolloutServices == nil {
			return nil
		}
		if _, ok := rolloutServices[destRollout.Spec.Strategy.Canary.CanaryService]; ok {
			canaryGlobalFqdn := common.CanaryRolloutCanaryPrefix + common.Sep + common.GetCnameForRollout(destRollout, workloadIdentityKey, common.GetHostnameSuffix())
			admiralCache.CnameIdentityCache.Store(canaryGlobalFqdn, common.GetRolloutGlobalIdentifier(destRollout))
			err := generateSECanary(ctxLogger, ctx, event, rc, admiralCache, meshPorts, serviceEntries, san, canaryGlobalFqdn)
			if err != nil {
				return err
			}
		}
	}
	return nil
}

// Returns all services that match the rollot selector, in case of canary strategy this should return a map with root, stable and canary services
func GetAllServicesForRollout(rc *RemoteController, rollout *argo.Rollout) map[string]*WeightedService {

	if rollout == nil {
		return nil
	}

	if rollout.Spec.Selector == nil || rollout.Spec.Selector.MatchLabels == nil {
		logrus.Infof("no selector for rollout=%s in namespace=%s and cluster=%s", rollout.Name, rollout.Namespace, rc.ClusterID)
		return nil
	}

	cachedServices := rc.ServiceController.Cache.Get(rollout.Namespace)

	if cachedServices == nil {
		return nil
	}
	var matchedServices = make(map[string]*WeightedService)

	for _, service := range cachedServices {
		match := common.IsServiceMatch(service.Spec.Selector, rollout.Spec.Selector)
		//make sure the service matches the rollout Selector and also has a mesh port in the port spec
		if match {
			ports := GetMeshPortsForRollout(rc.ClusterID, service, rollout)
			if len(ports) > 0 {
				//Weights are not important, this just returns list of all services matching rollout
				matchedServices[service.Name] = &WeightedService{Weight: 1, Service: service}
				logrus.Debugf("service matched=%s rollout=%s in namespace=%s and cluster=%s", service.Name, rollout.Name, rollout.Namespace, rc.ClusterID)
			}
		}
	}
	return matchedServices
}

// generateSECanary generates uniqui IP address for the SE, it also calls generateServiceEntry to create the skeleton Service entry
func generateSECanary(ctxLogger *logrus.Entry, ctx context.Context, event admiral.EventType, rc *RemoteController, admiralCache *AdmiralCache, meshPorts map[string]uint32, serviceEntries map[string]*networking.ServiceEntry, san []string, fqdn string) error {

	address, err := getUniqueAddress(ctxLogger, ctx, admiralCache, fqdn)
	if err != nil {
		logrus.Errorf("failed to generate unique address for canary fqdn - %v error - %v", fqdn, err)
		return err
	}
	// This check preserves original behavior of checking for non-empty fqdn and address before
	// generating SE when disable_ip_generation=false. When disable_ip_generation=true, it still
	// checks for non-empty fqdn but allows for empty address.
	if len(fqdn) != 0 && (common.DisableIPGeneration() || len(address) != 0) {
		logrus.Infof("se generated for canary fqdn - %v", fqdn)
		generateServiceEntry(ctxLogger, event, admiralCache, meshPorts, fqdn, rc, serviceEntries, address, san, common.Rollout)
	}
	return nil
}

// Checks if istio strategy is used by rollout, also if there is a canary service defined in the spec
func IsCanaryIstioStrategy(rollout *argo.Rollout) bool {
	if rollout != nil && &rollout.Spec != (&argo.RolloutSpec{}) && rollout.Spec.Strategy != (argo.RolloutStrategy{}) {
		if rollout.Spec.Strategy.Canary != nil && rollout.Spec.Strategy.Canary.TrafficRouting != nil && rollout.Spec.Strategy.Canary.TrafficRouting.Istio != nil &&
			len(rollout.Spec.Strategy.Canary.CanaryService) > 0 {
			return true
		}
	}
	return false
}

// filterClusters removes the clusters from the sourceClusters which are co-located in
// the same cluster as the destination service
func filterClusters(sourceClusters, destinationClusters *common.Map) *common.Map {
	filteredSourceClusters := common.NewMap()
	sourceClusters.Range(func(k string, v string) {
		if destinationClusters != nil && !destinationClusters.CheckIfPresent(k) {
			filteredSourceClusters.Put(k, v)
		} else {
			logrus.Infof("Filtering out %v from sourceClusters list as it is present in destinationClusters", k)
		}
	})
	return filteredSourceClusters
}

// getSortedDependentNamespaces takes a cname and reduces it to its base form (without canary/bluegreen prefix) and fetches the partitionedIdentity based on that
// Then, it checks if the clusterId matches any of the source clusters, and if so, adds istio-system to the list of dependent namespaces
// Then, it fetches the dependent namespaces based on the cname or cnameWithoutPrefix and adds them to the list of dependent namespaces
// If the list is above the maximum number of allowed exportTo values, it replaces the entries with "*"
// Otherwise, it sorts and dedups the list of dependent namespaces and returns them.
func getSortedDependentNamespaces(admiralCache *AdmiralCache, cname string, clusterId string, ctxLogger *logrus.Entry) []string {
	var clusterNamespaces *common.MapOfMaps
	var namespaceSlice []string
	var cnameWithoutPrefix string
	cname = strings.ToLower(cname)
	if strings.HasPrefix(cname, common.CanaryRolloutCanaryPrefix+common.Sep) {
		cnameWithoutPrefix = strings.TrimPrefix(cname, common.CanaryRolloutCanaryPrefix+common.Sep)
	} else if strings.HasPrefix(cname, common.BlueGreenRolloutPreviewPrefix+common.Sep) {
		cnameWithoutPrefix = strings.TrimPrefix(cname, common.BlueGreenRolloutPreviewPrefix+common.Sep)
	}
	if admiralCache == nil || admiralCache.CnameDependentClusterNamespaceCache == nil {
		return namespaceSlice
	}
	//This section gets the identity and uses it to fetch the identity's source clusters
	//If the cluster we are fetching dependent namespaces for is also a source cluster
	//Then we add istio-system to the list of namespaces for ExportTo
	if admiralCache.CnameIdentityCache != nil {
		partitionedIdentity, ok := admiralCache.CnameIdentityCache.Load(cname)
		if ok && admiralCache.IdentityClusterCache != nil {
			sourceClusters := admiralCache.IdentityClusterCache.Get(partitionedIdentity.(string))
			if sourceClusters != nil && sourceClusters.Get(clusterId) != "" {
				namespaceSlice = append(namespaceSlice, common.NamespaceIstioSystem)

				// Add source namespaces s.t. throttle filter can query envoy clusters
				if admiralCache.IdentityClusterNamespaceCache != nil && admiralCache.IdentityClusterNamespaceCache.Get(partitionedIdentity.(string)) != nil {
					sourceNamespacesInCluster := admiralCache.IdentityClusterNamespaceCache.Get(partitionedIdentity.(string)).Get(clusterId)
					if sourceNamespacesInCluster != nil && sourceNamespacesInCluster.Len() > 0 {
						namespaceSlice = append(namespaceSlice, sourceNamespacesInCluster.GetKeys()...)
					}
				}
			}
		}
	}
	cnameWithoutPrefix = strings.TrimSpace(cnameWithoutPrefix)
	clusterNamespaces = admiralCache.CnameDependentClusterNamespaceCache.Get(cname)
	if clusterNamespaces == nil && cnameWithoutPrefix != "" {
		clusterNamespaces = admiralCache.CnameDependentClusterNamespaceCache.Get(cnameWithoutPrefix)
		if clusterNamespaces != nil {
			admiralCache.CnameDependentClusterNamespaceCache.PutMapofMaps(cname, clusterNamespaces)
			ctxLogger.Infof("clusterNamespaces for prefixed cname %v  was empty, replacing with clusterNamespaces for %v", cname, cnameWithoutPrefix)
		}
	}
	if clusterNamespaces != nil && clusterNamespaces.Len() > 0 {
		namespaces := clusterNamespaces.Get(clusterId)
		if namespaces != nil && namespaces.Len() > 0 {
			namespaceSlice = append(namespaceSlice, namespaces.GetKeys()...)
			if len(namespaceSlice) > common.GetExportToMaxNamespaces() {
				namespaceSlice = []string{"*"}
				ctxLogger.Infof("exceeded max namespaces for cname=%s in cluster=%s", cname, clusterId)
			}
			sort.Strings(namespaceSlice)
		}
	}
	// this is to avoid duplication in namespaceSlice e.g. dynamicrouting deployment present in istio-system can be a dependent of blackhole on blackhole's source cluster
	var dedupNamespaceSlice []string
	for i := 0; i < len(namespaceSlice); i++ {
		if i == 0 || namespaceSlice[i] != namespaceSlice[i-1] {
			dedupNamespaceSlice = append(dedupNamespaceSlice, namespaceSlice[i])
		}
	}
	ctxLogger.Infof("getSortedDependentNamespaces for cname %v and cluster %v got namespaces: %v", cname, clusterId, dedupNamespaceSlice)
	return dedupNamespaceSlice
}

func (w WorkloadEntrySorted) Len() int {
	return len(w)
}

func (w WorkloadEntrySorted) Less(i, j int) bool {
	return w[i].Address < w[j].Address
}

func (w WorkloadEntrySorted) Swap(i, j int) {
	w[i], w[j] = w[j], w[i]
}

// TODO: it should return an error when locality is not found
func getLocality(rc *RemoteController) string {
	if rc.NodeController.Locality != nil {
		return rc.NodeController.Locality.Region
	}
	return ""
}

func getIngressEndpointAndPort(rc *RemoteController) (string, int) {
	return rc.ServiceController.Cache.
		GetLoadBalancer(common.GetAdmiralParams().LabelSet.GatewayApp, common.NamespaceIstioSystem)
}

func getIngressPort(rc *RemoteController) string {
	return ""
}

func getIngressPortName(meshPorts map[string]uint32) string {
	var finalProtocol = commonUtil.Http
	for protocol := range meshPorts {
		finalProtocol = protocol
	}
	return finalProtocol
}

func parseWeightedService(weightedServices map[string]*WeightedService, meshPorts map[string]uint32) []*registry.RegistryServiceConfig {
	services := make([]*registry.RegistryServiceConfig, 0, len(weightedServices))

	for _, serviceInstance := range weightedServices {
		if serviceInstance.Weight <= 0 {
			continue
		}
		services = append(services, &registry.RegistryServiceConfig{
			Name:      serviceInstance.Service.Name,
			Weight:    int(serviceInstance.Weight),
			Ports:     meshPorts,
			Selectors: serviceInstance.Service.Spec.Selector,
		})
	}
	return services
}

<<<<<<< HEAD
func parseMigrationService(migrationServices map[string]*k8sV1.Service, meshPorts map[string]map[string]uint32) []*registry.RegistryServiceConfig {
	services := make([]*registry.RegistryServiceConfig, 0, len(migrationServices))

	services = append(services, &registry.RegistryServiceConfig{
		Name:      migrationServices[common.Deployment].Name,
		Ports:     meshPorts[common.Deployment],
		Selectors: migrationServices[common.Deployment].Spec.Selector,
	})
	services = append(services, &registry.RegistryServiceConfig{
		Name:      migrationServices[common.Rollout].Name,
		Ports:     meshPorts[common.Rollout],
		Selectors: migrationServices[common.Rollout].Spec.Selector,
	})
	return services
=======
func parseMigrationService(services []*k8sV1.Service) map[string]*registry.RegistryServiceConfig {
	return nil
>>>>>>> 61c8b711
}

func (r RouteDestinationSorted) Len() int {
	return len(r)
}

func (r RouteDestinationSorted) Less(i, j int) bool {
	return r[i].Destination.Host < r[j].Destination.Host
}

func (r RouteDestinationSorted) Swap(i, j int) {
	r[i], r[j] = r[j], r[i]
}

func processClientDependencyRecord(ctx context.Context, remoteRegistry *RemoteRegistry, globalIdentifier string, clusterName string, clientNs string) error {
	var destinationsToBeProcessed []string

	destinationsToBeProcessed = getDestinationsToBeProcessedForClientInitiatedProcessing(remoteRegistry, globalIdentifier, clusterName, clientNs, destinationsToBeProcessed)

	var sourceClusterMap = common.NewMap()
	sourceClusterMap.Put(clusterName, clusterName)

	err := processDestinationsForSourceIdentity(ctx, remoteRegistry, "Update", true, sourceClusterMap, destinationsToBeProcessed, globalIdentifier, modifyServiceEntryForNewServiceOrPod)
	return err
}

func getDestinationsToBeProcessedForClientInitiatedProcessing(remoteRegistry *RemoteRegistry, globalIdentifier string, clusterName string, clientNs string, destinationsToBeProcessed []string) []string {
	actualServerIdentities := remoteRegistry.AdmiralCache.SourceToDestinations.Get(globalIdentifier)
	processedClientClusters := remoteRegistry.AdmiralCache.ClientClusterNamespaceServerCache.Get(clusterName)

	if actualServerIdentities == nil {
		return nil
	}

	if processedClientClusters == nil || processedClientClusters.Get(clientNs) == nil {
		destinationsToBeProcessed = actualServerIdentities
	} else {
		processedClientNamespaces := processedClientClusters.Get(clientNs)
		for _, actualServerIdentity := range actualServerIdentities {
			if processedClientNamespaces.Get(actualServerIdentity) == "" {
				destinationsToBeProcessed = append(destinationsToBeProcessed, actualServerIdentity)
			}
		}
	}
	return destinationsToBeProcessed
}

func processDestinationsForSourceIdentity(ctx context.Context, remoteRegistry *RemoteRegistry, eventType admiral.EventType, hasNonMeshDestination bool, sourceClusters *common.Map, destinations []string, sourceIdentity string, modifySE ModifySEFunc) error {
	var message string
	var processingErrors error
	counter := 1
	totalDestinations := len(destinations)

	for _, destinationIdentity := range destinations {
		if strings.Contains(strings.ToLower(destinationIdentity), strings.ToLower(common.ServicesGatewayIdentity)) &&
			!hasNonMeshDestination {
			log.Infof(LogFormat, string(eventType), common.DependencyResourceType, sourceIdentity, "",
				fmt.Sprintf("All destinations are MESH enabled. Skipping processing: %v", destinationIdentity))
			continue
		}

		// In case of self on-boarding skip the update for the destination as it is the same as the source
		if strings.EqualFold(sourceIdentity, destinationIdentity) {
			log.Infof(LogFormat, string(eventType), common.DependencyResourceType, sourceIdentity, "",
				fmt.Sprintf("Destination identity is same as source identity. Skipping processing: %v.", destinationIdentity))
			continue
		}

		destinationClusters := remoteRegistry.AdmiralCache.IdentityClusterCache.Get(destinationIdentity)
		log.Infof(LogFormat, string(eventType), common.DependencyResourceType, sourceIdentity, "", fmt.Sprintf("processing destination %d/%d destinationIdentity=%s", counter, totalDestinations, destinationIdentity))
		clusters := remoteRegistry.AdmiralCache.IdentityClusterCache.Get(destinationIdentity)
		if destinationClusters == nil || destinationClusters.Len() == 0 {
			listOfSourceClusters := strings.Join(sourceClusters.GetKeys(), ",")
			log.Infof(LogFormat, string(eventType), common.DependencyResourceType, sourceIdentity, listOfSourceClusters,
				fmt.Sprintf("destinationClusters does not have any clusters. Skipping processing: %v.", destinationIdentity))
			continue
		}
		if clusters == nil {
			// When destination identity's cluster is not found, then
			// skip calling modify SE because:
			// 1. The destination identity might be NON MESH. Which means this error will always happen
			//    and there is no point calling modifySE.
			// 2. It could be that the IdentityClusterCache is not updated.
			//    It is the deployment/rollout controllers responsibility to update the cache
			//    without which the cache will always be empty. Now when deployment/rollout event occurs
			//    that will result in calling modify SE and perform the same operations which this function is trying to do
			log.Infof(LogFormat, string(eventType), common.DependencyResourceType, sourceIdentity, "",
				fmt.Sprintf("no cluster found for destinationIdentity: %s. Skipping calling modifySE", destinationIdentity))
			continue
		}

		for _, destinationClusterID := range clusters.GetKeys() {
			message = fmt.Sprintf("processing cluster=%s for destinationIdentity=%s", destinationClusterID, destinationIdentity)
			log.Infof(LogFormat, string(eventType), common.DependencyResourceType, sourceIdentity, "", message)
			rc := remoteRegistry.GetRemoteController(destinationClusterID)
			if rc == nil {
				processingErrors = common.AppendError(processingErrors,
					fmt.Errorf("no remote controller found in cache for cluster %s", destinationClusterID))
				continue
			}
			ctx = context.WithValue(ctx, "clusterName", destinationClusterID)

			if rc.DeploymentController != nil {
				deploymentEnvMap := rc.DeploymentController.Cache.GetByIdentity(destinationIdentity)
				if len(deploymentEnvMap) != 0 {
					ctx = context.WithValue(ctx, "eventResourceType", common.Deployment)
					ctx = context.WithValue(ctx, common.DependentClusterOverride, sourceClusters)
					for env := range deploymentEnvMap {
						message = fmt.Sprintf("calling modifySE for env=%s destinationIdentity=%s", env, destinationIdentity)
						log.Infof(LogFormat, string(eventType), common.DependencyResourceType, sourceIdentity, "", message)
						_, err := modifySE(ctx, eventType, env, destinationIdentity, remoteRegistry)
						if err != nil {
							message = fmt.Sprintf("error occurred in modifySE func for env=%s destinationIdentity=%s", env, destinationIdentity)
							log.Errorf(LogErrFormat, string(eventType), common.DependencyResourceType, sourceIdentity, "", err.Error()+". "+message)
							processingErrors = common.AppendError(processingErrors, err)
						}
					}
					continue
				}
			}
			if rc.RolloutController != nil {
				rolloutEnvMap := rc.RolloutController.Cache.GetByIdentity(destinationIdentity)
				if len(rolloutEnvMap) != 0 {
					ctx = context.WithValue(ctx, "eventResourceType", common.Rollout)
					ctx = context.WithValue(ctx, common.DependentClusterOverride, sourceClusters)
					for env := range rolloutEnvMap {
						message = fmt.Sprintf("calling modifySE for env=%s destinationIdentity=%s", env, destinationIdentity)
						log.Infof(LogFormat, string(eventType), common.DependencyResourceType, sourceIdentity, "", message)
						_, err := modifySE(ctx, eventType, env, destinationIdentity, remoteRegistry)
						if err != nil {
							message = fmt.Sprintf("error occurred in modifySE func for env=%s destinationIdentity=%s", env, destinationIdentity)
							log.Errorf(LogErrFormat, string(eventType), common.DependencyResourceType, sourceIdentity, "", err.Error()+". "+message)
							processingErrors = common.AppendError(processingErrors, err)
						}
					}
					continue
				}
			}
			log.Infof(LogFormat, string(eventType), common.DependencyResourceType, sourceIdentity, "", fmt.Sprintf("done processing destinationIdentity=%s", destinationIdentity))
			log.Warnf(LogFormat, string(eventType), common.DependencyResourceType, sourceIdentity, "",
				fmt.Sprintf("neither deployment or rollout controller initialized in cluster %s and destination identity %s", destinationClusterID, destinationIdentity))
			counter++
		}
	}
	return processingErrors
}

func getDestinationsToBeProcessed(eventType admiral.EventType,
	updatedDependency *v1.Dependency, remoteRegistry *RemoteRegistry) ([]string, bool) {
	updatedDestinations := make([]string, 0)
	existingDestination := remoteRegistry.AdmiralCache.SourceToDestinations.Get(updatedDependency.Spec.Source)
	var nonMeshEnabledExists bool
	lookup := make(map[string]bool)
	//if this is an update, build a look up table to process only the diff
	if eventType == admiral.Update {
		for _, dest := range existingDestination {
			lookup[dest] = true
		}
	}

	for _, destination := range updatedDependency.Spec.Destinations {
		if !isIdentityMeshEnabled(destination, remoteRegistry) {
			nonMeshEnabledExists = true
		}
		if ok := lookup[destination]; !ok {
			updatedDestinations = append(updatedDestinations, destination)
		}
	}
	return updatedDestinations, nonMeshEnabledExists
}<|MERGE_RESOLUTION|>--- conflicted
+++ resolved
@@ -344,7 +344,6 @@
 	return services
 }
 
-<<<<<<< HEAD
 func parseMigrationService(migrationServices map[string]*k8sV1.Service, meshPorts map[string]map[string]uint32) []*registry.RegistryServiceConfig {
 	services := make([]*registry.RegistryServiceConfig, 0, len(migrationServices))
 
@@ -359,10 +358,6 @@
 		Selectors: migrationServices[common.Rollout].Spec.Selector,
 	})
 	return services
-=======
-func parseMigrationService(services []*k8sV1.Service) map[string]*registry.RegistryServiceConfig {
-	return nil
->>>>>>> 61c8b711
 }
 
 func (r RouteDestinationSorted) Len() int {
@@ -532,4 +527,173 @@
 		}
 	}
 	return updatedDestinations, nonMeshEnabledExists
+}
+
+func (r RouteDestinationSorted) Len() int {
+	return len(r)
+}
+
+func (r RouteDestinationSorted) Less(i, j int) bool {
+	return r[i].Destination.Host < r[j].Destination.Host
+}
+
+func (r RouteDestinationSorted) Swap(i, j int) {
+	r[i], r[j] = r[j], r[i]
+}
+
+func processClientDependencyRecord(ctx context.Context, remoteRegistry *RemoteRegistry, globalIdentifier string, clusterName string, clientNs string) error {
+	var destinationsToBeProcessed []string
+
+	destinationsToBeProcessed = getDestinationsToBeProcessedForClientInitiatedProcessing(remoteRegistry, globalIdentifier, clusterName, clientNs, destinationsToBeProcessed)
+
+	var sourceClusterMap = common.NewMap()
+	sourceClusterMap.Put(clusterName, clusterName)
+
+	err := processDestinationsForSourceIdentity(ctx, remoteRegistry, "Update", true, sourceClusterMap, destinationsToBeProcessed, globalIdentifier, modifyServiceEntryForNewServiceOrPod)
+	return err
+}
+
+func getDestinationsToBeProcessedForClientInitiatedProcessing(remoteRegistry *RemoteRegistry, globalIdentifier string, clusterName string, clientNs string, destinationsToBeProcessed []string) []string {
+	actualServerIdentities := remoteRegistry.AdmiralCache.SourceToDestinations.Get(globalIdentifier)
+	processedClientClusters := remoteRegistry.AdmiralCache.ClientClusterNamespaceServerCache.Get(clusterName)
+
+	if actualServerIdentities == nil {
+		return nil
+	}
+
+	if processedClientClusters == nil || processedClientClusters.Get(clientNs) == nil {
+		destinationsToBeProcessed = actualServerIdentities
+	} else {
+		processedClientNamespaces := processedClientClusters.Get(clientNs)
+		for _, actualServerIdentity := range actualServerIdentities {
+			if processedClientNamespaces.Get(actualServerIdentity) == "" {
+				destinationsToBeProcessed = append(destinationsToBeProcessed, actualServerIdentity)
+			}
+		}
+	}
+	return destinationsToBeProcessed
+}
+
+func processDestinationsForSourceIdentity(ctx context.Context, remoteRegistry *RemoteRegistry, eventType admiral.EventType, hasNonMeshDestination bool, sourceClusters *common.Map, destinations []string, sourceIdentity string, modifySE ModifySEFunc) error {
+	var message string
+	var processingErrors error
+	counter := 1
+	totalDestinations := len(destinations)
+
+	for _, destinationIdentity := range destinations {
+		if strings.Contains(strings.ToLower(destinationIdentity), strings.ToLower(common.ServicesGatewayIdentity)) &&
+			!hasNonMeshDestination {
+			log.Infof(LogFormat, string(eventType), common.DependencyResourceType, sourceIdentity, "",
+				fmt.Sprintf("All destinations are MESH enabled. Skipping processing: %v", destinationIdentity))
+			continue
+		}
+
+		// In case of self on-boarding skip the update for the destination as it is the same as the source
+		if strings.EqualFold(sourceIdentity, destinationIdentity) {
+			log.Infof(LogFormat, string(eventType), common.DependencyResourceType, sourceIdentity, "",
+				fmt.Sprintf("Destination identity is same as source identity. Skipping processing: %v.", destinationIdentity))
+			continue
+		}
+
+		destinationClusters := remoteRegistry.AdmiralCache.IdentityClusterCache.Get(destinationIdentity)
+		log.Infof(LogFormat, string(eventType), common.DependencyResourceType, sourceIdentity, "", fmt.Sprintf("processing destination %d/%d destinationIdentity=%s", counter, totalDestinations, destinationIdentity))
+		clusters := remoteRegistry.AdmiralCache.IdentityClusterCache.Get(destinationIdentity)
+		if destinationClusters == nil || destinationClusters.Len() == 0 {
+			listOfSourceClusters := strings.Join(sourceClusters.GetKeys(), ",")
+			log.Infof(LogFormat, string(eventType), common.DependencyResourceType, sourceIdentity, listOfSourceClusters,
+				fmt.Sprintf("destinationClusters does not have any clusters. Skipping processing: %v.", destinationIdentity))
+			continue
+		}
+		if clusters == nil {
+			// When destination identity's cluster is not found, then
+			// skip calling modify SE because:
+			// 1. The destination identity might be NON MESH. Which means this error will always happen
+			//    and there is no point calling modifySE.
+			// 2. It could be that the IdentityClusterCache is not updated.
+			//    It is the deployment/rollout controllers responsibility to update the cache
+			//    without which the cache will always be empty. Now when deployment/rollout event occurs
+			//    that will result in calling modify SE and perform the same operations which this function is trying to do
+			log.Infof(LogFormat, string(eventType), common.DependencyResourceType, sourceIdentity, "",
+				fmt.Sprintf("no cluster found for destinationIdentity: %s. Skipping calling modifySE", destinationIdentity))
+			continue
+		}
+
+		for _, destinationClusterID := range clusters.GetKeys() {
+			message = fmt.Sprintf("processing cluster=%s for destinationIdentity=%s", destinationClusterID, destinationIdentity)
+			log.Infof(LogFormat, string(eventType), common.DependencyResourceType, sourceIdentity, "", message)
+			rc := remoteRegistry.GetRemoteController(destinationClusterID)
+			if rc == nil {
+				processingErrors = common.AppendError(processingErrors,
+					fmt.Errorf("no remote controller found in cache for cluster %s", destinationClusterID))
+				continue
+			}
+			ctx = context.WithValue(ctx, "clusterName", destinationClusterID)
+
+			if rc.DeploymentController != nil {
+				deploymentEnvMap := rc.DeploymentController.Cache.GetByIdentity(destinationIdentity)
+				if len(deploymentEnvMap) != 0 {
+					ctx = context.WithValue(ctx, "eventResourceType", common.Deployment)
+					ctx = context.WithValue(ctx, common.DependentClusterOverride, sourceClusters)
+					for env := range deploymentEnvMap {
+						message = fmt.Sprintf("calling modifySE for env=%s destinationIdentity=%s", env, destinationIdentity)
+						log.Infof(LogFormat, string(eventType), common.DependencyResourceType, sourceIdentity, "", message)
+						_, err := modifySE(ctx, eventType, env, destinationIdentity, remoteRegistry)
+						if err != nil {
+							message = fmt.Sprintf("error occurred in modifySE func for env=%s destinationIdentity=%s", env, destinationIdentity)
+							log.Errorf(LogErrFormat, string(eventType), common.DependencyResourceType, sourceIdentity, "", err.Error()+". "+message)
+							processingErrors = common.AppendError(processingErrors, err)
+						}
+					}
+					continue
+				}
+			}
+			if rc.RolloutController != nil {
+				rolloutEnvMap := rc.RolloutController.Cache.GetByIdentity(destinationIdentity)
+				if len(rolloutEnvMap) != 0 {
+					ctx = context.WithValue(ctx, "eventResourceType", common.Rollout)
+					ctx = context.WithValue(ctx, common.DependentClusterOverride, sourceClusters)
+					for env := range rolloutEnvMap {
+						message = fmt.Sprintf("calling modifySE for env=%s destinationIdentity=%s", env, destinationIdentity)
+						log.Infof(LogFormat, string(eventType), common.DependencyResourceType, sourceIdentity, "", message)
+						_, err := modifySE(ctx, eventType, env, destinationIdentity, remoteRegistry)
+						if err != nil {
+							message = fmt.Sprintf("error occurred in modifySE func for env=%s destinationIdentity=%s", env, destinationIdentity)
+							log.Errorf(LogErrFormat, string(eventType), common.DependencyResourceType, sourceIdentity, "", err.Error()+". "+message)
+							processingErrors = common.AppendError(processingErrors, err)
+						}
+					}
+					continue
+				}
+			}
+			log.Infof(LogFormat, string(eventType), common.DependencyResourceType, sourceIdentity, "", fmt.Sprintf("done processing destinationIdentity=%s", destinationIdentity))
+			log.Warnf(LogFormat, string(eventType), common.DependencyResourceType, sourceIdentity, "",
+				fmt.Sprintf("neither deployment or rollout controller initialized in cluster %s and destination identity %s", destinationClusterID, destinationIdentity))
+			counter++
+		}
+	}
+	return processingErrors
+}
+
+func getDestinationsToBeProcessed(eventType admiral.EventType,
+	updatedDependency *v1.Dependency, remoteRegistry *RemoteRegistry) ([]string, bool) {
+	updatedDestinations := make([]string, 0)
+	existingDestination := remoteRegistry.AdmiralCache.SourceToDestinations.Get(updatedDependency.Spec.Source)
+	var nonMeshEnabledExists bool
+	lookup := make(map[string]bool)
+	//if this is an update, build a look up table to process only the diff
+	if eventType == admiral.Update {
+		for _, dest := range existingDestination {
+			lookup[dest] = true
+		}
+	}
+
+	for _, destination := range updatedDependency.Spec.Destinations {
+		if !isIdentityMeshEnabled(destination, remoteRegistry) {
+			nonMeshEnabledExists = true
+		}
+		if ok := lookup[destination]; !ok {
+			updatedDestinations = append(updatedDestinations, destination)
+		}
+	}
+	return updatedDestinations, nonMeshEnabledExists
 }