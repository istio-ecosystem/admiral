--- conflicted
+++ resolved
@@ -510,7 +510,6 @@
 	return updatedDestinations, nonMeshEnabledExists
 }
 
-<<<<<<< HEAD
 func (r RouteDestinationSorted) Len() int {
 	return len(r)
 }
@@ -521,7 +520,8 @@
 
 func (r RouteDestinationSorted) Swap(i, j int) {
 	r[i], r[j] = r[j], r[i]
-=======
+}
+
 func isServiceControllerInitialized(rc *RemoteController) error {
 	if rc == nil {
 		return fmt.Errorf("remote controller not initialized")
@@ -533,5 +533,4 @@
 		return fmt.Errorf("service controller cache not initialized")
 	}
 	return nil
->>>>>>> 94daadf7
 }