--- conflicted
+++ resolved
@@ -10758,7 +10758,7 @@
 
 }
 
-<<<<<<< HEAD
+
 func Test_getOverwrittenLoadBalancerSourceOverwrite(t *testing.T) {
 	type args struct {
 		ctx            *logrus.Entry
@@ -10891,8 +10891,6 @@
 	common.GetAdmiralParams().LabelSet.GatewayApp = beforeDefaultLB
 }
 
-=======
->>>>>>> dcdd1dcc
 func TestIsCartographerVSDisabled(t *testing.T) {
 
 	testCases := []struct {
