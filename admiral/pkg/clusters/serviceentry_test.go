package clusters

import (
	"context"
	"errors"
	argo "github.com/argoproj/argo-rollouts/pkg/apis/rollouts/v1alpha1"
	"github.com/google/go-cmp/cmp"
	v13 "github.com/istio-ecosystem/admiral/admiral/pkg/apis/admiral/v1"
	"github.com/istio-ecosystem/admiral/admiral/pkg/controller/admiral"
	"github.com/istio-ecosystem/admiral/admiral/pkg/controller/common"
	"github.com/istio-ecosystem/admiral/admiral/pkg/controller/istio"
	"github.com/istio-ecosystem/admiral/admiral/pkg/test"
	"github.com/stretchr/testify/assert"
	"gopkg.in/yaml.v2"
	istionetworkingv1alpha3 "istio.io/api/networking/v1alpha3"
	"istio.io/client-go/pkg/apis/networking/v1alpha3"
	istiofake "istio.io/client-go/pkg/clientset/versioned/fake"
	v14 "k8s.io/api/apps/v1"
	"k8s.io/api/core/v1"
	coreV1 "k8s.io/api/core/v1"
	v12 "k8s.io/apimachinery/pkg/apis/meta/v1"
	"k8s.io/client-go/rest"
	"reflect"
	"strconv"
	"sync"
	"testing"
	"time"
)

func TestCreateSeWithDrLabels(t *testing.T) {

	se := istionetworkingv1alpha3.ServiceEntry{
		Hosts: []string{"test.com"},
		Endpoints: []*istionetworkingv1alpha3.ServiceEntry_Endpoint{
			{Address: "127.0.0.1", Ports: map[string]uint32{"https": 80}, Labels: map[string]string{}, Network: "mesh1", Locality: "us-west", Weight: 100},
		},
	}

	des := istionetworkingv1alpha3.DestinationRule{
		Host: "test.com",
		Subsets: []*istionetworkingv1alpha3.Subset{
			{Name: "subset1", Labels: map[string]string{"foo": "bar"}, TrafficPolicy: nil},
		},
	}

	cacheWithNoEntry := ServiceEntryAddressStore{
		EntryAddresses: map[string]string{"test-se": "1.2.3.4"},
		Addresses:      []string{"1.2.3.4"},
	}

	emptyCacheController := test.FakeConfigMapController{
		GetError:          nil,
		PutError:          nil,
		ConfigmapToReturn: buildFakeConfigMapFromAddressStore(&cacheWithNoEntry, "123"),
	}

	res := createSeWithDrLabels(nil, false, "", "test-se", &se, &des, &cacheWithNoEntry, &emptyCacheController)

	if res == nil {
		t.Fail()
	}

	newSe := res["test-se"] // Test for Rollout

	value := newSe.Endpoints[0].Labels["foo"]

	if value != "bar" {
		t.Fail()
	}

	if newSe.Addresses[0] != "1.2.3.4" {
		t.Errorf("Address set incorrectly from cache, expected 1.2.3.4, got %v", newSe.Addresses[0])
	}
}

func TestAddServiceEntriesWithDr(t *testing.T) {
	admiralCache := AdmiralCache{}

	cnameIdentityCache := sync.Map{}
	cnameIdentityCache.Store("dev.bar.global", "bar")
	admiralCache.CnameIdentityCache = &cnameIdentityCache

	gtpCache := &globalTrafficCache{}
	gtpCache.identityCache = make(map[string]*v13.GlobalTrafficPolicy)
	gtpCache.dependencyCache = make(map[string]*v14.Deployment)
	gtpCache.mutex = &sync.Mutex{}
	admiralCache.GlobalTrafficCache = gtpCache

	se := istionetworkingv1alpha3.ServiceEntry{
		Hosts: []string{"dev.bar.global"},
		Endpoints: []*istionetworkingv1alpha3.ServiceEntry_Endpoint{
			{Address: "127.0.0.1", Ports: map[string]uint32{"https": 80}, Labels: map[string]string{}, Network: "mesh1", Locality: "us-west", Weight: 100},
		},
	}

	seConfig := v1alpha3.ServiceEntry{
		Spec: se,
	}
	seConfig.Name = "se1"
	seConfig.Namespace = "admiral-sync"

	fakeIstioClient := istiofake.NewSimpleClientset()
	fakeIstioClient.NetworkingV1alpha3().ServiceEntries("admiral-sync").Create(&seConfig)
	rc := &RemoteController{
		ServiceEntryController: &istio.ServiceEntryController{
			IstioClient: fakeIstioClient,
		},
		DestinationRuleController: &istio.DestinationRuleController{
			IstioClient: fakeIstioClient,
		},
		NodeController: &admiral.NodeController{
			Locality: &admiral.Locality{
				Region: "us-west-2",
			},
		},
	}

	AddServiceEntriesWithDr(&admiralCache, map[string]string{"cl1": "cl1"}, map[string]*RemoteController{"cl1": rc}, map[string]*istionetworkingv1alpha3.ServiceEntry{"se1": &se})
}

func TestCreateServiceEntryForNewServiceOrPod(t *testing.T) {

	p := common.AdmiralParams{
		KubeconfigPath: "testdata/fake.config",
	}
	rr, _ := InitAdmiral(context.Background(), p)

	config := rest.Config{
		Host: "localhost",
	}

	d, e := admiral.NewDeploymentController(make(chan struct{}), &test.MockDeploymentHandler{}, &config, time.Second*time.Duration(300))

	r, e := admiral.NewRolloutsController(make(chan struct{}), &test.MockRolloutHandler{}, &config, time.Second*time.Duration(300))

	if e != nil {
		t.Fail()
	}

	fakeIstioClient := istiofake.NewSimpleClientset()
	rc := &RemoteController{
		ServiceEntryController: &istio.ServiceEntryController{
			IstioClient: fakeIstioClient,
		},
		DestinationRuleController: &istio.DestinationRuleController{
			IstioClient: fakeIstioClient,
		},
		NodeController: &admiral.NodeController{
			Locality: &admiral.Locality{
				Region: "us-west-2",
			},
		},
		DeploymentController: d,
		RolloutController:    r,
	}

	rr.remoteControllers["test.cluster"] = rc
	createServiceEntryForNewServiceOrPod(common.Add,"test", "bar", rr)

}

func TestGetLocalAddressForSe(t *testing.T) {
	t.Parallel()
	cacheWithEntry := ServiceEntryAddressStore{
		EntryAddresses: map[string]string{"e2e.a.mesh": common.LocalAddressPrefix + ".10.1"},
		Addresses:      []string{common.LocalAddressPrefix + ".10.1"},
	}
	cacheWithNoEntry := ServiceEntryAddressStore{
		EntryAddresses: map[string]string{},
		Addresses:      []string{},
	}
	cacheWith255Entries := ServiceEntryAddressStore{
		EntryAddresses: map[string]string{},
		Addresses:      []string{},
	}

	for i := 1; i <= 255; i++ {
		address := common.LocalAddressPrefix + ".10." + strconv.Itoa(i)
		cacheWith255Entries.EntryAddresses[strconv.Itoa(i)+".mesh"] = address
		cacheWith255Entries.Addresses = append(cacheWith255Entries.Addresses, address)
	}

	emptyCacheController := test.FakeConfigMapController{
		GetError:          nil,
		PutError:          nil,
		ConfigmapToReturn: buildFakeConfigMapFromAddressStore(&cacheWithNoEntry, "123"),
	}

	cacheController := test.FakeConfigMapController{
		GetError:          nil,
		PutError:          nil,
		ConfigmapToReturn: buildFakeConfigMapFromAddressStore(&cacheWithEntry, "123"),
	}

	cacheControllerWith255Entries := test.FakeConfigMapController{
		GetError:          nil,
		PutError:          nil,
		ConfigmapToReturn: buildFakeConfigMapFromAddressStore(&cacheWith255Entries, "123"),
	}

	cacheControllerGetError := test.FakeConfigMapController{
		GetError:          errors.New("BAD THINGS HAPPENED"),
		PutError:          nil,
		ConfigmapToReturn: buildFakeConfigMapFromAddressStore(&cacheWithEntry, "123"),
	}

	cacheControllerPutError := test.FakeConfigMapController{
		PutError:          errors.New("BAD THINGS HAPPENED"),
		GetError:          nil,
		ConfigmapToReturn: buildFakeConfigMapFromAddressStore(&cacheWithEntry, "123"),
	}

	testCases := []struct {
		name                string
		seName              string
		seAddressCache      ServiceEntryAddressStore
		wantAddess          string
		cacheController     admiral.ConfigMapControllerInterface
		expectedCacheUpdate bool
		wantedError         error
	}{
		{
			name:                "should return new available address",
			seName:              "e2e.a.mesh",
			seAddressCache:      cacheWithNoEntry,
			wantAddess:          common.LocalAddressPrefix + ".10.1",
			cacheController:     &emptyCacheController,
			expectedCacheUpdate: true,
			wantedError:         nil,
		},
		{
			name:                "should return address from map",
			seName:              "e2e.a.mesh",
			seAddressCache:      cacheWithEntry,
			wantAddess:          common.LocalAddressPrefix + ".10.1",
			cacheController:     &cacheController,
			expectedCacheUpdate: false,
			wantedError:         nil,
		},
		{
			name:                "should return new available address",
			seName:              "e2e.b.mesh",
			seAddressCache:      cacheWithEntry,
			wantAddess:          common.LocalAddressPrefix + ".10.2",
			cacheController:     &cacheController,
			expectedCacheUpdate: true,
			wantedError:         nil,
		},
		{
			name:                "should return new available address in higher subnet",
			seName:              "e2e.a.mesh",
			seAddressCache:      cacheWith255Entries,
			wantAddess:          common.LocalAddressPrefix + ".11.1",
			cacheController:     &cacheControllerWith255Entries,
			expectedCacheUpdate: true,
			wantedError:         nil,
		},
		{
			name:                "should gracefully propagate get error",
			seName:              "e2e.a.mesh",
			seAddressCache:      cacheWith255Entries,
			wantAddess:          "",
			cacheController:     &cacheControllerGetError,
			expectedCacheUpdate: true,
			wantedError:         errors.New("BAD THINGS HAPPENED"),
		},
		{
			name:                "Should not return address on put error",
			seName:              "e2e.abcdefghijklmnop.mesh",
			seAddressCache:      cacheWith255Entries,
			wantAddess:          "",
			cacheController:     &cacheControllerPutError,
			expectedCacheUpdate: true,
			wantedError:         errors.New("BAD THINGS HAPPENED"),
		},
	}

	for _, c := range testCases {
		t.Run(c.name, func(t *testing.T) {
			seAddress, needsCacheUpdate, err := GetLocalAddressForSe(c.seName, &c.seAddressCache, c.cacheController)
			if c.wantAddess != "" {
				if !reflect.DeepEqual(seAddress, c.wantAddess) {
					t.Errorf("Wanted se address: %s, got: %s", c.wantAddess, seAddress)
				}
				if err == nil && c.wantedError == nil {
					//we're fine
				} else if err.Error() != c.wantedError.Error() {
					t.Errorf("Error mismatch. Expected %v but got %v", c.wantedError, err)
				}
				if needsCacheUpdate != c.expectedCacheUpdate {
					t.Errorf("Expected %v, got %v for needs cache update", c.expectedCacheUpdate, needsCacheUpdate)
				}
			} else {
				if seAddress != "" {
					t.Errorf("Unexpectedly found address: %s", seAddress)
				}
			}
		})
	}

}

func TestMakeRemoteEndpointForServiceEntry(t *testing.T) {
	address := "1.2.3.4"
	locality := "us-west-2"
	portName := "port"

	endpoint := makeRemoteEndpointForServiceEntry(address, locality, portName, common.DefaultMtlsPort)

	if endpoint.Address != address {
		t.Errorf("Address mismatch. Got: %v, expected: %v", endpoint.Address, address)
	}
	if endpoint.Locality != locality {
		t.Errorf("Locality mismatch. Got: %v, expected: %v", endpoint.Locality, locality)
	}
	if endpoint.Ports[portName] != 15443 {
		t.Errorf("Incorrect port found")
	}
}

func buildFakeConfigMapFromAddressStore(addressStore *ServiceEntryAddressStore, resourceVersion string) *v1.ConfigMap {
	bytes, _ := yaml.Marshal(addressStore)

	cm := v1.ConfigMap{
		Data: map[string]string{"serviceEntryAddressStore": string(bytes)},
	}
	cm.Name = "se-address-configmap"
	cm.Namespace = "admiral-remote-ctx"
	cm.ResourceVersion = resourceVersion
	return &cm
}

func TestModifyNonExistingSidecarForLocalClusterCommunication(t *testing.T) {
	sidecarController := &istio.SidecarController{}
	sidecarController.IstioClient = istiofake.NewSimpleClientset()

	remoteController := &RemoteController{}
	remoteController.SidecarController = sidecarController

	sidecarEgressMap := make(map[string]common.SidecarEgress)
	sidecarEgressMap["test-dependency-namespace"] = common.SidecarEgress{Namespace: "test-dependency-namespace", FQDN: "test-local-fqdn"}

	modifySidecarForLocalClusterCommunication("test-sidecar-namespace", sidecarEgressMap, remoteController)

	sidecarObj, _ := sidecarController.IstioClient.NetworkingV1alpha3().Sidecars("test-sidecar-namespace").Get(common.GetWorkloadSidecarName(), v12.GetOptions{})

	if sidecarObj != nil {
		t.Fatalf("Modify non existing resource failed, as no new resource should be created.")
	}
}

func TestModifyExistingSidecarForLocalClusterCommunication(t *testing.T) {

	sidecarController := &istio.SidecarController{}
	sidecarController.IstioClient = istiofake.NewSimpleClientset()

	remoteController := &RemoteController{}
	remoteController.SidecarController = sidecarController

	existingSidecarObj := &v1alpha3.Sidecar{}
	existingSidecarObj.ObjectMeta.Namespace = "test-sidecar-namespace"
	existingSidecarObj.ObjectMeta.Name = "default"

	istioEgress := istionetworkingv1alpha3.IstioEgressListener{
		Hosts: []string{"test-host"},
	}

	existingSidecarObj.Spec = istionetworkingv1alpha3.Sidecar{
		Egress: []*istionetworkingv1alpha3.IstioEgressListener{&istioEgress},
	}

	createdSidecar, _ := sidecarController.IstioClient.NetworkingV1alpha3().Sidecars("test-sidecar-namespace").Create(existingSidecarObj)

	if createdSidecar != nil {

		sidecarEgressMap := make(map[string]common.SidecarEgress)
		sidecarEgressMap["test-dependency-namespace"] = common.SidecarEgress{Namespace: "test-dependency-namespace", FQDN: "test-local-fqdn", CNAMEs: map[string]string{"test.myservice.global": "1"}}
		modifySidecarForLocalClusterCommunication("test-sidecar-namespace", sidecarEgressMap, remoteController)

		updatedSidecar, err := sidecarController.IstioClient.NetworkingV1alpha3().Sidecars("test-sidecar-namespace").Get("default", v12.GetOptions{})

		if err != nil || updatedSidecar == nil {
			t.Fail()
		}

		hostList := append(createdSidecar.Spec.Egress[0].Hosts, "test-dependency-namespace/test-local-fqdn", "test-dependency-namespace/test.myservice.global")
		createdSidecar.Spec.Egress[0].Hosts = hostList

		// Egress host order doesn't matter but will cause tests to fail. Move these values to their own lists for comparision
		createdSidecarEgress := createdSidecar.Spec.Egress
		updatedSidecarEgress := updatedSidecar.Spec.Egress
		createdSidecar.Spec.Egress = createdSidecar.Spec.Egress[:0]
		updatedSidecar.Spec.Egress = updatedSidecar.Spec.Egress[:0]

		if !cmp.Equal(updatedSidecar, createdSidecar) {
			t.Fatalf("Modify existing sidecar failed as configuration is not same. Details - %v", cmp.Diff(updatedSidecar, createdSidecar))
		}
		var matched *istionetworkingv1alpha3.IstioEgressListener
		for _, listener := range createdSidecarEgress {
			matched = nil

			for j, newListener := range updatedSidecarEgress {
				if listener.Bind == newListener.Bind && listener.Port == newListener.Port && listener.CaptureMode == newListener.CaptureMode {
					matched = newListener
					updatedSidecarEgress = append(updatedSidecarEgress[:j], updatedSidecarEgress[j+1:]...)
				}
			}
			if matched != nil {
				oldHosts := listener.Hosts
				newHosts := matched.Hosts
				listener.Hosts = listener.Hosts[:0]
				matched.Hosts = matched.Hosts[:0]
				assert.ElementsMatch(t, oldHosts, newHosts, "hosts should match")
				if !cmp.Equal(listener, matched) {
					t.Fatalf("Listeners do not match. Details - %v", cmp.Diff(listener, matched))
				}
			} else {
				t.Fatalf("Corresponding listener on updated sidecar not found. Details - %v", cmp.Diff(createdSidecarEgress, updatedSidecarEgress))
			}
		}
	} else {
		t.Error("sidecar resource could not be created")
	}
}

func TestCreateServiceEntry(t *testing.T) {

	config := rest.Config{
		Host: "localhost",
	}
	stop := make(chan struct{})
	s, e := admiral.NewServiceController(stop, &test.MockServiceHandler{}, &config, time.Second*time.Duration(300))

	if e != nil {
		t.Fatalf("%v", e)
	}

	admiralCache := AdmiralCache{}

	localAddress := common.LocalAddressPrefix + ".10.1"

	cnameIdentityCache := sync.Map{}
	cnameIdentityCache.Store("dev.bar.global", "bar")
	admiralCache.CnameIdentityCache = &cnameIdentityCache

	admiralCache.ServiceEntryAddressStore = &ServiceEntryAddressStore{
		EntryAddresses: map[string]string{"e2e.my-first-service.mesh-se": localAddress},
		Addresses:      []string{localAddress},
	}

	admiralCache.CnameClusterCache = common.NewMapOfMaps()

	fakeIstioClient := istiofake.NewSimpleClientset()
	rc := &RemoteController{
		ServiceEntryController: &istio.ServiceEntryController{
			IstioClient: fakeIstioClient,
		},
		DestinationRuleController: &istio.DestinationRuleController{
			IstioClient: fakeIstioClient,
		},
		NodeController: &admiral.NodeController{
			Locality: &admiral.Locality{
				Region: "us-west-2",
			},
		},
		ServiceController: s,
	}

	cacheWithEntry := ServiceEntryAddressStore{
		EntryAddresses: map[string]string{"e2e.my-first-service.mesh": localAddress},
		Addresses:      []string{localAddress},
	}

	cacheController := &test.FakeConfigMapController{
		GetError:          nil,
		PutError:          nil,
		ConfigmapToReturn: buildFakeConfigMapFromAddressStore(&cacheWithEntry, "123"),
	}

	admiralCache.ConfigMapController = cacheController

	deployment := v14.Deployment{}
	deployment.Spec.Template.Labels = map[string]string{"env": "e2e", "identity": "my-first-service"}

<<<<<<< HEAD
	resultingEntry := createServiceEntry(common.Add, rc, &admiralCache, &deployment, map[string]*istionetworkingv1alpha3.ServiceEntry{})

	if resultingEntry.Hosts[0] != "e2e.my-first-service.mesh" {
		t.Errorf("Host mismatch. Got: %v, expected: e2e.my-first-service.mesh", resultingEntry.Hosts[0])
=======
	se := istionetworkingv1alpha3.ServiceEntry{
		Hosts: []string{"e2e.my-first-service.mesh"},
		Addresses:[]string{localAddress},
		Ports: []*istionetworkingv1alpha3.Port{ {Number: uint32(common.DefaultServiceEntryPort),
			Name: "http", Protocol: "http"}},
		Location: istionetworkingv1alpha3.ServiceEntry_MESH_INTERNAL,
		Resolution: istionetworkingv1alpha3.ServiceEntry_DNS,
		SubjectAltNames: []string{"spiffe://prefix/my-first-service"},
		Endpoints: []*istionetworkingv1alpha3.ServiceEntry_Endpoint{
			{Address: "admiral_dummy.com", Ports: map[string]uint32{"http": 0}, Locality: "us-west-2"},
		},
>>>>>>> c13160bf
	}

	grpcSe := istionetworkingv1alpha3.ServiceEntry{
		Hosts: []string{"e2e.my-first-service.mesh"},
		Addresses:[]string{localAddress},
		Ports: []*istionetworkingv1alpha3.Port{ {Number: uint32(common.DefaultServiceEntryPort),
			Name: "grpc", Protocol: "grpc"}},
		Location: istionetworkingv1alpha3.ServiceEntry_MESH_INTERNAL,
		Resolution: istionetworkingv1alpha3.ServiceEntry_DNS,
		SubjectAltNames: []string{"spiffe://prefix/my-first-service"},
		Endpoints: []*istionetworkingv1alpha3.ServiceEntry_Endpoint{
			{Address: "admiral_dummy.com", Ports: map[string]uint32{"grpc": 0}, Locality: "us-west-2"},
		},
	}

	deploymentSeCreationTestCases := []struct {
		name           string
		rc             *RemoteController
		admiralCache   AdmiralCache
		meshPorts      map[string]uint32
		deployment	   v14.Deployment
		expectedResult *istionetworkingv1alpha3.ServiceEntry
	}{
		{
			name:           "Should return a created service entry with grpc protocol",
			rc:             rc,
			admiralCache:   admiralCache,
			meshPorts:      map[string]uint32 {"grpc": uint32(80)},
			deployment:		deployment,
			expectedResult: &grpcSe,
		},
		{
			name:           "Should return a created service entry with http protocol",
			rc:             rc,
			admiralCache:   admiralCache,
			meshPorts:      map[string]uint32 {"http": uint32(80)},
			deployment:		deployment,
			expectedResult: &se,
		},
	}

	//Run the test for every provided case
	for _, c := range deploymentSeCreationTestCases {
		t.Run(c.name, func(t *testing.T) {
			createdSE := createServiceEntry(c.rc, &c.admiralCache, c.meshPorts, &c.deployment, map[string]*istionetworkingv1alpha3.ServiceEntry{})
			if !reflect.DeepEqual(createdSE, c.expectedResult) {
				t.Errorf("Test %s failed, expected: %v got %v", c.name, c.expectedResult, createdSE)
			}
		})
	}

	// Test for Rollout
	rollout := argo.Rollout{}
	rollout.Spec.Template.Labels = map[string]string{"env": "e2e", "identity": "my-first-service"}

<<<<<<< HEAD
	resultingEntry = createServiceEntryForRollout(common.Add, rc, &admiralCache, &rollout, map[string]*istionetworkingv1alpha3.ServiceEntry{})

	if resultingEntry.Hosts[0] != "e2e.my-first-service.mesh" {
		t.Errorf("Host mismatch. Got: %v, expected: e2e.my-first-service.mesh", resultingEntry.Hosts[0])
	}

	if resultingEntry.Addresses[0] != localAddress {
		t.Errorf("Address mismatch. Got: %v, expected: "+localAddress, resultingEntry.Addresses[0])
	}

	if resultingEntry.Endpoints[0].Address != "admiral_dummy.com" {
		t.Errorf("Endpoint mismatch. Got %v, expected: %v", resultingEntry.Endpoints[0].Address, "admiral_dummy.com")
=======
	rolloutSeCreationTestCases := []struct {
		name           string
		rc             *RemoteController
		admiralCache   AdmiralCache
		meshPorts      map[string]uint32
		rollout		   argo.Rollout
		expectedResult *istionetworkingv1alpha3.ServiceEntry
	}{
		{
			name:           "Should return a created service entry with grpc protocol",
			rc:             rc,
			admiralCache:   admiralCache,
			meshPorts:      map[string]uint32 {"grpc": uint32(80)},
			rollout:		rollout,
			expectedResult: &grpcSe,
		},
		{
			name:           "Should return a created service entry with http protocol",
			rc:             rc,
			admiralCache:   admiralCache,
			meshPorts:      map[string]uint32 {"http": uint32(80)},
			rollout:		rollout,
			expectedResult: &se,
		},
>>>>>>> c13160bf
	}

	//Run the test for every provided case
	for _, c := range rolloutSeCreationTestCases {
		t.Run(c.name, func(t *testing.T) {
			createdSE := createServiceEntryForRollout(c.rc, &c.admiralCache, c.meshPorts, &c.rollout, map[string]*istionetworkingv1alpha3.ServiceEntry{})
			if !reflect.DeepEqual(createdSE, c.expectedResult) {
				t.Errorf("Test %s failed, expected: %v got %v", c.name, c.expectedResult, createdSE)
			}
		})
	}

}

func TestCreateIngressOnlyVirtualService(t *testing.T) {

	fakeIstioClientCreate := istiofake.NewSimpleClientset()
	rcCreate := &RemoteController{
		VirtualServiceController: &istio.VirtualServiceController{
			IstioClient: fakeIstioClientCreate,
		},
	}
	fakeIstioClientUpdate := istiofake.NewSimpleClientset()
	rcUpdate := &RemoteController{
		VirtualServiceController: &istio.VirtualServiceController{
			IstioClient: fakeIstioClientUpdate,
		},
	}

	cname := "qa.mysvc.global"

	vsname := cname + "-default-vs"

	localFqdn := "mysvc.newmynamespace.svc.cluster.local"
	localFqdn2 := "mysvc.mynamespace.svc.cluster.local"

	vsTobeUpdated := makeVirtualService(cname, []string{common.MulticlusterIngressGateway}, localFqdn, 80)

	rcUpdate.VirtualServiceController.IstioClient.NetworkingV1alpha3().VirtualServices(common.GetSyncNamespace()).Create(&v1alpha3.VirtualService{
		Spec:       *vsTobeUpdated,
		ObjectMeta: v12.ObjectMeta{Name: vsname, Namespace: common.GetSyncNamespace()}})

	meshPorts := map[string]uint32{common.Http: 80}

	testCases := []struct {
		name           string
		rc             *RemoteController
		localFqdn      string
		meshPorts 	   map[string]uint32
		expectedResult string
	}{
		{
			name:           "Should return a created virtual service",
			rc:             rcCreate,
			localFqdn:      localFqdn,
			meshPorts:      meshPorts,
			expectedResult: localFqdn,
		},
		{
			name:           "Should return an updated virtual service",
			rc:             rcCreate,
			localFqdn:      localFqdn2,
			meshPorts:      meshPorts,
			expectedResult: localFqdn2,
		},
		{
			name:           "Should return virtual service not updated when mesh inbound ports is more than 1",
			rc:             rcCreate,
			localFqdn:      localFqdn,
			meshPorts:      map[string]uint32{common.Http: 80, common.Grpc : 8090},
			expectedResult: localFqdn2,
		},
	}

	//Run the test for every provided case
	for _, c := range testCases {
		t.Run(c.name, func(t *testing.T) {
			createIngressOnlyVirtualService(c.rc, cname, &istionetworkingv1alpha3.ServiceEntry{Hosts: []string{"qa.mysvc.global"}}, c.localFqdn, c.meshPorts)
			vs, err := c.rc.VirtualServiceController.IstioClient.NetworkingV1alpha3().VirtualServices(common.GetSyncNamespace()).Get(vsname, v12.GetOptions{})
			if err != nil {
				t.Errorf("Test %s failed, expected: %v got %v", c.name, c.expectedResult, err)
			}
			if vs == nil && vs.Spec.Http[0].Route[0].Destination.Host != c.expectedResult {
				if vs != nil {
					t.Errorf("Virtual service update failed with expected local fqdn: %v, got: %v", localFqdn2, vs.Spec.Http[0].Route[0].Destination.Host)
				}
				t.FailNow()
			}
			if len(vs.Spec.Gateways) > 1 || vs.Spec.Gateways[0] != common.MulticlusterIngressGateway {
				t.Errorf("Virtual service gateway expected: %v, got: %v", common.MulticlusterIngressGateway, vs.Spec.Gateways)
			}
		})
	}
}

func TestCreateServiceEntryForNewServiceOrPodRolloutsUsecase(t *testing.T) {

	const NAMESPACE = "test-test"
	const SERVICENAME = "serviceNameActive"
	const ROLLOUT_POD_HASH_LABEL string = "rollouts-pod-template-hash"

	p := common.AdmiralParams{
		KubeconfigPath: "testdata/fake.config",
	}

	rr, _ := InitAdmiral(context.Background(), p)

	config := rest.Config{
		Host: "localhost",
	}

	d, e := admiral.NewDeploymentController(make(chan struct{}), &test.MockDeploymentHandler{}, &config, time.Second*time.Duration(300))

	r, e := admiral.NewRolloutsController(make(chan struct{}), &test.MockRolloutHandler{}, &config, time.Second*time.Duration(300))
	v, e := istio.NewVirtualServiceController(make(chan struct{}), &test.MockVirtualServiceHandler{}, &config, time.Second*time.Duration(300))

	if e != nil {
		t.Fail()
	}
	s, e := admiral.NewServiceController(make(chan struct{}), &test.MockServiceHandler{}, &config, time.Second*time.Duration(300))

	cacheWithEntry := ServiceEntryAddressStore{
		EntryAddresses: map[string]string{"test.test.mesh-se": common.LocalAddressPrefix + ".10.1"},
		Addresses:      []string{common.LocalAddressPrefix + ".10.1"},
	}

	fakeIstioClient := istiofake.NewSimpleClientset()
	rc := &RemoteController{
		ServiceEntryController: &istio.ServiceEntryController{
			IstioClient: fakeIstioClient,
		},
		DestinationRuleController: &istio.DestinationRuleController{
			IstioClient: fakeIstioClient,
		},
		NodeController: &admiral.NodeController{
			Locality: &admiral.Locality{
				Region: "us-west-2",
			},
		},
		DeploymentController:     d,
		RolloutController:        r,
		ServiceController:        s,
		VirtualServiceController: v,
	}
	rc.ClusterID = "test.cluster"
	rr.remoteControllers["test.cluster"] = rc

	admiralCache := &AdmiralCache{
		IdentityClusterCache:       common.NewMapOfMaps(),
		ServiceEntryAddressStore:   &cacheWithEntry,
		CnameClusterCache:          common.NewMapOfMaps(),
		CnameIdentityCache:         &sync.Map{},
		CnameDependentClusterCache: common.NewMapOfMaps(),
		IdentityDependencyCache:    common.NewMapOfMaps(),
		GlobalTrafficCache:         &globalTrafficCache{},
		DependencyNamespaceCache:   common.NewSidecarEgressMap(),
	}
	rr.AdmiralCache = admiralCache

	rollout := argo.Rollout{}

	rollout.Spec = argo.RolloutSpec{
		Template: coreV1.PodTemplateSpec{
			ObjectMeta: v12.ObjectMeta{
				Labels: map[string]string{"identity": "test"},
			},
		},
	}

	rollout.Namespace = NAMESPACE
	rollout.Spec.Strategy = argo.RolloutStrategy{
		Canary: &argo.CanaryStrategy{},
	}
	labelMap := make(map[string]string)
	labelMap["identity"] = "test"

	matchLabel4 := make(map[string]string)
	matchLabel4["app"] = "test"

	labelSelector4 := v12.LabelSelector{
		MatchLabels: matchLabel4,
	}
	rollout.Spec.Selector = &labelSelector4

	r.Cache.UpdateRolloutToClusterCache("bar", &rollout)

	selectorMap := make(map[string]string)
	selectorMap["app"] = "test"
	selectorMap[ROLLOUT_POD_HASH_LABEL] = "hash"

	activeService := &coreV1.Service{
		Spec: coreV1.ServiceSpec{
			Selector: selectorMap,
		},
	}
	activeService.Name = SERVICENAME
	activeService.Namespace = NAMESPACE
	port1 := coreV1.ServicePort{
		Port: 8080,
		Name: "random1",
	}

	port2 := coreV1.ServicePort{
		Port: 8081,
		Name: "random2",
	}

	ports := []coreV1.ServicePort{port1, port2}
	activeService.Spec.Ports = ports

	s.Cache.Put(activeService)
	se := createServiceEntryForNewServiceOrPod(common.Add,"test", "bar", rr)
	if nil == se {
		t.Fatalf("no service entries found")
	}
	if len(se) != 1 {
		t.Fatalf("More than 1 service entries found. Expected 1")
	}
	serviceEntryResp := se["test.test.mesh"]
	if nil == serviceEntryResp {
		t.Fatalf("Service entry returned should not be empty")
	}

}<|MERGE_RESOLUTION|>--- conflicted
+++ resolved
@@ -482,12 +482,6 @@
 	deployment := v14.Deployment{}
 	deployment.Spec.Template.Labels = map[string]string{"env": "e2e", "identity": "my-first-service"}
 
-<<<<<<< HEAD
-	resultingEntry := createServiceEntry(common.Add, rc, &admiralCache, &deployment, map[string]*istionetworkingv1alpha3.ServiceEntry{})
-
-	if resultingEntry.Hosts[0] != "e2e.my-first-service.mesh" {
-		t.Errorf("Host mismatch. Got: %v, expected: e2e.my-first-service.mesh", resultingEntry.Hosts[0])
-=======
 	se := istionetworkingv1alpha3.ServiceEntry{
 		Hosts: []string{"e2e.my-first-service.mesh"},
 		Addresses:[]string{localAddress},
@@ -499,7 +493,6 @@
 		Endpoints: []*istionetworkingv1alpha3.ServiceEntry_Endpoint{
 			{Address: "admiral_dummy.com", Ports: map[string]uint32{"http": 0}, Locality: "us-west-2"},
 		},
->>>>>>> c13160bf
 	}
 
 	grpcSe := istionetworkingv1alpha3.ServiceEntry{
@@ -544,7 +537,7 @@
 	//Run the test for every provided case
 	for _, c := range deploymentSeCreationTestCases {
 		t.Run(c.name, func(t *testing.T) {
-			createdSE := createServiceEntry(c.rc, &c.admiralCache, c.meshPorts, &c.deployment, map[string]*istionetworkingv1alpha3.ServiceEntry{})
+			createdSE := createServiceEntry(common.Add, c.rc, &c.admiralCache, c.meshPorts, &c.deployment, map[string]*istionetworkingv1alpha3.ServiceEntry{})
 			if !reflect.DeepEqual(createdSE, c.expectedResult) {
 				t.Errorf("Test %s failed, expected: %v got %v", c.name, c.expectedResult, createdSE)
 			}
@@ -555,20 +548,6 @@
 	rollout := argo.Rollout{}
 	rollout.Spec.Template.Labels = map[string]string{"env": "e2e", "identity": "my-first-service"}
 
-<<<<<<< HEAD
-	resultingEntry = createServiceEntryForRollout(common.Add, rc, &admiralCache, &rollout, map[string]*istionetworkingv1alpha3.ServiceEntry{})
-
-	if resultingEntry.Hosts[0] != "e2e.my-first-service.mesh" {
-		t.Errorf("Host mismatch. Got: %v, expected: e2e.my-first-service.mesh", resultingEntry.Hosts[0])
-	}
-
-	if resultingEntry.Addresses[0] != localAddress {
-		t.Errorf("Address mismatch. Got: %v, expected: "+localAddress, resultingEntry.Addresses[0])
-	}
-
-	if resultingEntry.Endpoints[0].Address != "admiral_dummy.com" {
-		t.Errorf("Endpoint mismatch. Got %v, expected: %v", resultingEntry.Endpoints[0].Address, "admiral_dummy.com")
-=======
 	rolloutSeCreationTestCases := []struct {
 		name           string
 		rc             *RemoteController
@@ -593,13 +572,12 @@
 			rollout:		rollout,
 			expectedResult: &se,
 		},
->>>>>>> c13160bf
 	}
 
 	//Run the test for every provided case
 	for _, c := range rolloutSeCreationTestCases {
 		t.Run(c.name, func(t *testing.T) {
-			createdSE := createServiceEntryForRollout(c.rc, &c.admiralCache, c.meshPorts, &c.rollout, map[string]*istionetworkingv1alpha3.ServiceEntry{})
+			createdSE := createServiceEntryForRollout(common.Add, c.rc, &c.admiralCache, c.meshPorts, &c.rollout, map[string]*istionetworkingv1alpha3.ServiceEntry{})
 			if !reflect.DeepEqual(createdSE, c.expectedResult) {
 				t.Errorf("Test %s failed, expected: %v got %v", c.name, c.expectedResult, createdSE)
 			}
