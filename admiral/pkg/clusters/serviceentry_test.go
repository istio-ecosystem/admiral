package clusters

import (
	"context"
	"errors"
	"reflect"
	"strconv"
	"strings"
	"sync"
	"testing"
	"time"
	"unicode"

	argo "github.com/argoproj/argo-rollouts/pkg/apis/rollouts/v1alpha1"
	"github.com/google/go-cmp/cmp"
	"github.com/istio-ecosystem/admiral/admiral/pkg/apis/admiral/model"
	v13 "github.com/istio-ecosystem/admiral/admiral/pkg/apis/admiral/v1"
	"github.com/istio-ecosystem/admiral/admiral/pkg/controller/admiral"
	"github.com/istio-ecosystem/admiral/admiral/pkg/controller/common"
	"github.com/istio-ecosystem/admiral/admiral/pkg/controller/istio"
	"github.com/istio-ecosystem/admiral/admiral/pkg/test"
	log "github.com/sirupsen/logrus"
	"github.com/stretchr/testify/assert"
	"google.golang.org/protobuf/testing/protocmp"
	"gopkg.in/yaml.v2"
	istioNetworkingV1Alpha3 "istio.io/api/networking/v1alpha3"
	"istio.io/client-go/pkg/apis/networking/v1alpha3"
	istiofake "istio.io/client-go/pkg/clientset/versioned/fake"
	k8sAppsV1 "k8s.io/api/apps/v1"
	v14 "k8s.io/api/apps/v1"
	coreV1 "k8s.io/api/core/v1"
	metav1 "k8s.io/apimachinery/pkg/apis/meta/v1"
	v12 "k8s.io/apimachinery/pkg/apis/meta/v1"
	"k8s.io/client-go/rest"
)

var serviceEntryTestSingleton sync.Once

func admiralParams() common.AdmiralParams {
	return common.AdmiralParams{
		KubeconfigPath: "testdata/fake.config",
		LabelSet: &common.LabelSet{
			GatewayApp:          "gatewayapp",
			WorkloadIdentityKey: "identity",
			PriorityKey:         "priority",
			EnvKey:              "env",
		},
		EnableSAN:                  true,
		SANPrefix:                  "prefix",
		HostnameSuffix:             "mesh",
		SyncNamespace:              "ns",
		CacheRefreshDuration:       0,
		ClusterRegistriesNamespace: "default",
		DependenciesNamespace:      "default",
		WorkloadSidecarName:        "default",
		SecretResolver:             "",
	}
}

func setupForServiceEntryTests() {
	var initHappened bool
	serviceEntryTestSingleton.Do(func() {
		common.ResetSync()
		initHappened = true
		common.InitializeConfig(admiralParams())
	})
	if !initHappened {
		log.Warn("InitializeConfig was NOT called from setupForServiceEntryTests")
	} else {
		log.Info("InitializeConfig was called setupForServiceEntryTests")
	}
}

func makeTestDeployment(name, namespace, identityLabelValue string) *k8sAppsV1.Deployment {
	return &k8sAppsV1.Deployment{
		ObjectMeta: metav1.ObjectMeta{
			Name:      name,
			Namespace: namespace,
			Annotations: map[string]string{
				"env": "test",
				"traffic.sidecar.istio.io/includeInboundPorts": "8090",
			},
		},
		Spec: k8sAppsV1.DeploymentSpec{
			Template: coreV1.PodTemplateSpec{
				ObjectMeta: metav1.ObjectMeta{
					Annotations: map[string]string{
						"env": "test",
						"traffic.sidecar.istio.io/includeInboundPorts": "8090",
					},
					Labels: map[string]string{
						"identity": identityLabelValue,
					},
				},
				Spec: coreV1.PodSpec{},
			},
			Selector: &v12.LabelSelector{
				MatchLabels: map[string]string{
					"identity": identityLabelValue,
					"app":      identityLabelValue,
				},
			},
		},
	}
}

func makeTestRollout(name, namespace, identityLabelValue string) argo.Rollout {
	return argo.Rollout{
		ObjectMeta: metav1.ObjectMeta{
			Name:      name,
			Namespace: namespace,
			Annotations: map[string]string{
				"env": "test",
			},
		},
		Spec: argo.RolloutSpec{
			Template: coreV1.PodTemplateSpec{
				ObjectMeta: v12.ObjectMeta{
					Labels: map[string]string{"identity": identityLabelValue},
					Annotations: map[string]string{
						"env": "test",
						"traffic.sidecar.istio.io/includeInboundPorts": "8090",
					},
				},
			},
			Strategy: argo.RolloutStrategy{
				Canary: &argo.CanaryStrategy{
					TrafficRouting: &argo.RolloutTrafficRouting{
						Istio: &argo.IstioTrafficRouting{
							VirtualService: &argo.IstioVirtualService{
								Name: name + "-canary",
							},
						},
					},
					CanaryService: name + "-canary",
					StableService: name + "-stable",
				},
			},
			Selector: &v12.LabelSelector{
				MatchLabels: map[string]string{
					"identity": identityLabelValue,
					"app":      identityLabelValue,
				},
			},
		},
	}
}

func TestModifyServiceEntryForNewServiceOrPodForExcludedAsset(t *testing.T) {
	setupForServiceEntryTests()
	var (
		env                                 = "test"
		stop                                = make(chan struct{})
		foobarMetadataName                  = "foobar"
		foobarMetadataNamespace             = "foobar-ns"
		rollout1Identity                    = "rollout1"
		deployment1Identity                 = "deployment1"
		testRollout1                        = makeTestRollout(foobarMetadataName, foobarMetadataNamespace, rollout1Identity)
		testDeployment1                     = makeTestDeployment(foobarMetadataName, foobarMetadataNamespace, deployment1Identity)
		clusterID                           = "test-dev-k8s"
		fakeIstioClient                     = istiofake.NewSimpleClientset()
		config                              = rest.Config{Host: "localhost"}
		expectedServiceEntriesForDeployment = map[string]*istioNetworkingV1Alpha3.ServiceEntry{
			"test." + deployment1Identity + ".mesh": &istioNetworkingV1Alpha3.ServiceEntry{
				Hosts:     []string{"test." + deployment1Identity + ".mesh"},
				Addresses: []string{"127.0.0.1"},
				Ports: []*istioNetworkingV1Alpha3.Port{
					&istioNetworkingV1Alpha3.Port{
						Number:   80,
						Protocol: "http",
						Name:     "http",
					},
				},
				Location:   istioNetworkingV1Alpha3.ServiceEntry_MESH_INTERNAL,
				Resolution: istioNetworkingV1Alpha3.ServiceEntry_DNS,
				Endpoints: []*istioNetworkingV1Alpha3.WorkloadEntry{
					&istioNetworkingV1Alpha3.WorkloadEntry{
						Address: "dummy.admiral.global",
						Ports: map[string]uint32{
							"http": 0,
						},
						Locality: "us-west-2",
					},
				},
				SubjectAltNames: []string{"spiffe://prefix/" + deployment1Identity},
			},
		}
		/*
			expectedServiceEntriesForRollout = map[string]*istioNetworkingV1Alpha3.ServiceEntry{
				"test." + deployment1Identity + ".mesh": &istioNetworkingV1Alpha3.ServiceEntry{
					Hosts:     []string{"test." + rollout1Identity + ".mesh"},
					Addresses: []string{"127.0.0.1"},
					Ports: []*istioNetworkingV1Alpha3.Port{
						&istioNetworkingV1Alpha3.Port{
							Number:   80,
							Protocol: "http",
							Name:     "http",
						},
					},
					Location:   istioNetworkingV1Alpha3.ServiceEntry_MESH_INTERNAL,
					Resolution: istioNetworkingV1Alpha3.ServiceEntry_DNS,
					Endpoints: []*istioNetworkingV1Alpha3.WorkloadEntry{
						&istioNetworkingV1Alpha3.WorkloadEntry{
							Address: "dummy.admiral.global",
							Ports: map[string]uint32{
								"http": 0,
							},
							Locality: "us-west-2",
						},
					},
					SubjectAltNames: []string{"spiffe://prefix/" + rollout1Identity},
				},
			}
		*/
		serviceEntryAddressStore = &ServiceEntryAddressStore{
			EntryAddresses: map[string]string{
				"test." + deployment1Identity + ".mesh-se": "127.0.0.1",
				"test." + rollout1Identity + ".mesh-se":    "127.0.0.1",
			},
			Addresses: []string{},
		}
		serviceForRollout = &coreV1.Service{
			ObjectMeta: v12.ObjectMeta{
				Name:      foobarMetadataName + "-stable",
				Namespace: foobarMetadataNamespace,
			},
			Spec: coreV1.ServiceSpec{
				Selector: map[string]string{"app": rollout1Identity},
				Ports: []coreV1.ServicePort{
					{
						Name: "http",
						Port: 8090,
					},
				},
			},
		}
		serviceForDeployment = &coreV1.Service{
			ObjectMeta: v12.ObjectMeta{
				Name:      foobarMetadataName,
				Namespace: foobarMetadataNamespace,
			},
			Spec: coreV1.ServiceSpec{
				Selector: map[string]string{"app": deployment1Identity},
				Ports: []coreV1.ServicePort{
					{
						Name: "http",
						Port: 8090,
					},
				},
			},
		}
		rr1, _ = InitAdmiral(context.Background(), admiralParams())
		rr2, _ = InitAdmiral(context.Background(), admiralParams())
	)
	deploymentController, err := admiral.NewDeploymentController(clusterID, make(chan struct{}), &test.MockDeploymentHandler{}, &config, time.Second*time.Duration(300))
	if err != nil {
		t.Fail()
	}
	deploymentController.Cache.UpdateDeploymentToClusterCache(deployment1Identity, testDeployment1)
	rolloutController, err := admiral.NewRolloutsController(clusterID, make(chan struct{}), &test.MockRolloutHandler{}, &config, time.Second*time.Duration(300))
	if err != nil {
		t.Fail()
	}
	rolloutController.Cache.UpdateRolloutToClusterCache(rollout1Identity, &testRollout1)
	serviceController, err := admiral.NewServiceController(clusterID, stop, &test.MockServiceHandler{}, &config, time.Second*time.Duration(300))
	if err != nil {
		t.Fatalf("%v", err)
	}
	virtualServiceController, err := istio.NewVirtualServiceController(clusterID, make(chan struct{}), &test.MockVirtualServiceHandler{}, &config, time.Second*time.Duration(300))
	if err != nil {
		t.Fatalf("%v", err)
	}
	gtpc, err := admiral.NewGlobalTrafficController("", make(chan struct{}), &test.MockGlobalTrafficHandler{}, &config, time.Second*time.Duration(300))
	if err != nil {
		t.Fatalf("%v", err)
		t.FailNow()
	}
	t.Logf("expectedServiceEntriesForDeployment: %v\n", expectedServiceEntriesForDeployment)
	serviceController.Cache.Put(serviceForRollout)
	serviceController.Cache.Put(serviceForDeployment)
	rc := &RemoteController{
		ClusterID:                clusterID,
		DeploymentController:     deploymentController,
		RolloutController:        rolloutController,
		ServiceController:        serviceController,
		VirtualServiceController: virtualServiceController,
		NodeController: &admiral.NodeController{
			Locality: &admiral.Locality{
				Region: "us-west-2",
			},
		},
		ServiceEntryController: &istio.ServiceEntryController{
			IstioClient: fakeIstioClient,
		},
		DestinationRuleController: &istio.DestinationRuleController{
			IstioClient: fakeIstioClient,
		},
		GlobalTraffic: gtpc,
	}
	rr1.PutRemoteController(clusterID, rc)
	rr1.ExcludeAssetList = []string{"asset1"}
	rr1.StartTime = time.Now()
	rr1.AdmiralCache.ServiceEntryAddressStore = serviceEntryAddressStore

	rr2.PutRemoteController(clusterID, rc)
	rr2.StartTime = time.Now()
	rr2.AdmiralCache.ServiceEntryAddressStore = serviceEntryAddressStore

	testCases := []struct {
		name                   string
		assetIdentity          string
		remoteRegistry         *RemoteRegistry
		expectedServiceEntries map[string]*istioNetworkingV1Alpha3.ServiceEntry
	}{
		{
			name: "Given asset is using a deployment," +
				"And asset is in the exclude list, " +
				"When modifyServiceEntryForNewServiceOrPod is called, " +
				"Then, it should skip creating service entries, and return an empty map of service entries",
			assetIdentity:          "asset1",
			remoteRegistry:         rr1,
			expectedServiceEntries: nil,
		},
		{
			name: "Given asset is using a rollout," +
				"And asset is in the exclude list, " +
				"When modifyServiceEntryForNewServiceOrPod is called, " +
				"Then, it should skip creating service entries, and return an empty map of service entries",
			assetIdentity:          "asset1",
			remoteRegistry:         rr1,
			expectedServiceEntries: nil,
		},
		{
			name: "Given asset is using a deployment, " +
				"And asset is NOT in the exclude list" +
				"When modifyServiceEntryForNewServiceOrPod is called, " +
				"Then, corresponding service entry should be created, " +
				"And the function should return a map containing the created service entry",
			assetIdentity:          deployment1Identity,
			remoteRegistry:         rr2,
			expectedServiceEntries: expectedServiceEntriesForDeployment,
		},
		/*
			{
				name: "Given asset is using a rollout, " +
					"And asset is NOT in the exclude list" +
					"When modifyServiceEntryForNewServiceOrPod is called, " +
					"Then, corresponding service entry should be created, " +
					"And the function should return a map containing the created service entry",
				assetIdentity:          rollout1Identity,
				remoteRegistry:         rr2,
				expectedServiceEntries: expectedServiceEntriesForRollout,
			},
		*/
	}
	for _, c := range testCases {
		t.Run(c.name, func(t *testing.T) {
			serviceEntries := modifyServiceEntryForNewServiceOrPod(
				context.Background(),
				admiral.Add,
				env,
				c.assetIdentity,
				c.remoteRegistry,
			)
			if len(serviceEntries) != len(c.expectedServiceEntries) {
				t.Fatalf("expected service entries to be of length: %d, but got: %d", len(c.expectedServiceEntries), len(serviceEntries))
			}
			if len(c.expectedServiceEntries) > 0 {
				for k := range c.expectedServiceEntries {
					if serviceEntries[k] == nil {
						t.Fatalf(
							"expected service entries to contain service entry for: %s, "+
								"but did not find it. Got map: %v",
							k, serviceEntries,
						)
					}
				}
			}
		})
	}
}

func TestAddServiceEntriesWithDr(t *testing.T) {
	setupForServiceEntryTests()
	var (
		admiralCache       = AdmiralCache{}
		cnameIdentityCache = sync.Map{}
		gtpCache           = &globalTrafficCache{}
	)
	admiralCache.SeClusterCache = common.NewMapOfMaps()
	cnameIdentityCache.Store("dev.bar.global", "bar")
	admiralCache.CnameIdentityCache = &cnameIdentityCache
	gtpCache.identityCache = make(map[string]*v13.GlobalTrafficPolicy)
	gtpCache.mutex = &sync.Mutex{}
	admiralCache.GlobalTrafficCache = gtpCache
	se := istioNetworkingV1Alpha3.ServiceEntry{
		Hosts: []string{"dev.bar.global"},
<<<<<<< HEAD
		Endpoints: []*istioNetworkingV1Alpha3.WorkloadEntry{
=======
		Endpoints: []*istionetworkingv1alpha3.WorkloadEntry{
>>>>>>> b371d759
			{Address: "127.0.0.1", Ports: map[string]uint32{"https": 80}, Labels: map[string]string{}, Network: "mesh1", Locality: "us-west", Weight: 100},
		},
	}

	emptyEndpointSe := istioNetworkingV1Alpha3.ServiceEntry{
		Hosts:     []string{"dev.bar.global"},
<<<<<<< HEAD
		Endpoints: []*istioNetworkingV1Alpha3.WorkloadEntry{},
=======
		Endpoints: []*istionetworkingv1alpha3.WorkloadEntry{},
	}

	dummyEndpointSe := istionetworkingv1alpha3.ServiceEntry{
		Hosts: []string{"dev.dummy.global"},
		Endpoints: []*istionetworkingv1alpha3.WorkloadEntry{
			{Address: "dummy.admiral.global", Ports: map[string]uint32{"https": 80}, Labels: map[string]string{}, Network: "mesh1", Locality: "us-west", Weight: 100},
		},
>>>>>>> b371d759
	}

	seConfig := v1alpha3.ServiceEntry{
		//nolint
		Spec: se,
	}
	seConfig.Name = "se1"
	seConfig.Namespace = "admiral-sync"

<<<<<<< HEAD
=======
	dummySeConfig := v1alpha3.ServiceEntry{
		//nolint
		Spec: dummyEndpointSe,
	}
	dummySeConfig.Name = "dummySe"
	dummySeConfig.Namespace = "admiral-sync"

>>>>>>> b371d759
	ctx := context.Background()

	fakeIstioClient := istiofake.NewSimpleClientset()
	fakeIstioClient.NetworkingV1alpha3().ServiceEntries("admiral-sync").Create(ctx, &seConfig, v12.CreateOptions{})
<<<<<<< HEAD
=======
	fakeIstioClient.NetworkingV1alpha3().ServiceEntries("admiral-sync").Create(ctx, &dummySeConfig, v12.CreateOptions{})

>>>>>>> b371d759
	rc := &RemoteController{
		ServiceEntryController: &istio.ServiceEntryController{
			IstioClient: fakeIstioClient,
		},
		DestinationRuleController: &istio.DestinationRuleController{
			IstioClient: fakeIstioClient,
		},
		NodeController: &admiral.NodeController{
			Locality: &admiral.Locality{
				Region: "us-west-2",
			},
		},
	}
	rr := NewRemoteRegistry(nil, common.AdmiralParams{})
	rr.PutRemoteController("cl1", rc)
	rr.AdmiralCache = &admiralCache
<<<<<<< HEAD
	AddServiceEntriesWithDr(ctx, rr, map[string]string{"cl1": "cl1"}, map[string]*istioNetworkingV1Alpha3.ServiceEntry{"se1": &se})
	AddServiceEntriesWithDr(ctx, rr, map[string]string{"cl1": "cl1"}, map[string]*istioNetworkingV1Alpha3.ServiceEntry{"se1": &emptyEndpointSe})
=======
	AddServiceEntriesWithDr(ctx, rr, map[string]string{"cl1": "cl1"}, map[string]*istionetworkingv1alpha3.ServiceEntry{"se1": &se})
	AddServiceEntriesWithDr(ctx, rr, map[string]string{"cl1": "cl1"}, map[string]*istionetworkingv1alpha3.ServiceEntry{"se1": &emptyEndpointSe})
	AddServiceEntriesWithDr(ctx, rr, map[string]string{"cl1": "cl1"}, map[string]*istionetworkingv1alpha3.ServiceEntry{"dummySe": &dummyEndpointSe})

>>>>>>> b371d759
}

func TestCreateSeAndDrSetFromGtp(t *testing.T) {
	setupForServiceEntryTests()
	var (
		host         = "dev.bar.global"
		west         = "west"
		east         = "east"
		eastWithCaps = "East"
		admiralCache = AdmiralCache{}
	)
	admiralCache.ServiceEntryAddressStore = &ServiceEntryAddressStore{
		EntryAddresses: map[string]string{},
		Addresses:      []string{},
	}

	cacheWithEntry := ServiceEntryAddressStore{
		EntryAddresses: map[string]string{},
		Addresses:      []string{},
	}

	cacheController := &test.FakeConfigMapController{
		GetError:          nil,
		PutError:          nil,
		ConfigmapToReturn: buildFakeConfigMapFromAddressStore(&cacheWithEntry, "123"),
	}

	admiralCache.ConfigMapController = cacheController

	se := &istioNetworkingV1Alpha3.ServiceEntry{
		Addresses: []string{"240.10.1.0"},
		Hosts:     []string{host},
<<<<<<< HEAD
		Endpoints: []*istioNetworkingV1Alpha3.WorkloadEntry{
=======
		Endpoints: []*istionetworkingv1alpha3.WorkloadEntry{
>>>>>>> b371d759
			{Address: "127.0.0.1", Ports: map[string]uint32{"https": 80}, Labels: map[string]string{}, Locality: "us-west-2"},
			{Address: "240.20.0.1", Ports: map[string]uint32{"https": 80}, Labels: map[string]string{}, Locality: "us-east-2"},
		},
	}

	defaultPolicy := &model.TrafficPolicy{
		LbType: model.TrafficPolicy_TOPOLOGY,
		Dns:    host,
	}

	trafficPolicyDefaultOverride := &model.TrafficPolicy{
		LbType:    model.TrafficPolicy_FAILOVER,
		DnsPrefix: common.Default,
		Target: []*model.TrafficGroup{
			{
				Region: "us-west-2",
				Weight: 100,
			},
		},
	}

	trafficPolicyWest := &model.TrafficPolicy{
		LbType:    model.TrafficPolicy_FAILOVER,
		DnsPrefix: west,
		Target: []*model.TrafficGroup{
			{
				Region: "us-west-2",
				Weight: 100,
			},
		},
	}

	trafficPolicyEast := &model.TrafficPolicy{
		LbType:    model.TrafficPolicy_FAILOVER,
		DnsPrefix: east,
		Target: []*model.TrafficGroup{
			{
				Region: "us-east-2",
				Weight: 100,
			},
		},
	}

	gTPDefaultOverride := &v13.GlobalTrafficPolicy{
		Spec: model.GlobalTrafficPolicy{
			Policy: []*model.TrafficPolicy{
				trafficPolicyDefaultOverride,
			},
		},
	}

	gTPMultipleDns := &v13.GlobalTrafficPolicy{
		Spec: model.GlobalTrafficPolicy{
			Policy: []*model.TrafficPolicy{
				defaultPolicy, trafficPolicyWest, trafficPolicyEast,
			},
		},
	}

	testCases := []struct {
		name     string
		env      string
		locality string
		se       *istioNetworkingV1Alpha3.ServiceEntry
		gtp      *v13.GlobalTrafficPolicy
		seDrSet  map[string]*SeDrTuple
	}{
		{
			name:     "Should handle a nil GTP",
			env:      "dev",
			locality: "us-west-2",
			se:       se,
			gtp:      nil,
			seDrSet:  map[string]*SeDrTuple{host: nil},
		},
		{
			name:     "Should handle a GTP with default overide",
			env:      "dev",
			locality: "us-west-2",
			se:       se,
			gtp:      gTPDefaultOverride,
			seDrSet:  map[string]*SeDrTuple{host: nil},
		},
		{
			name:     "Should handle a GTP with multiple Dns",
			env:      "dev",
			locality: "us-west-2",
			se:       se,
			gtp:      gTPMultipleDns,
			seDrSet: map[string]*SeDrTuple{host: nil, common.GetCnameVal([]string{west, host}): nil,
				common.GetCnameVal([]string{east, host}): nil},
		},
		{
			name:     "Should handle a GTP with Dns prefix with Caps",
			env:      "dev",
			locality: "us-west-2",
			se:       se,
			gtp:      gTPMultipleDns,
			seDrSet: map[string]*SeDrTuple{host: nil, common.GetCnameVal([]string{west, host}): nil,
				strings.ToLower(common.GetCnameVal([]string{eastWithCaps, host})): nil},
		},
	}
	ctx := context.Background()
	//Run the test for every provided case
	for _, c := range testCases {
		t.Run(c.name, func(t *testing.T) {
			result := createSeAndDrSetFromGtp(ctx, c.env, c.locality, c.se, c.gtp, &admiralCache)
			generatedHosts := make([]string, 0, len(result))
			for generatedHost := range result {
				generatedHosts = append(generatedHosts, generatedHost)
			}
			for host, _ := range c.seDrSet {
				if _, ok := result[host]; !ok {
					t.Fatalf("Generated hosts %v is missing the required host: %v", generatedHosts, host)
				} else if !isLower(result[host].SeName) || !isLower(result[host].DrName) {
					t.Fatalf("Generated istio resource names %v %v are not all lowercase", result[host].SeName, result[host].DrName)
				}
			}
		})
	}

}

func TestCreateServiceEntryForNewServiceOrPod(t *testing.T) {
	setupForServiceEntryTests()
	p := common.AdmiralParams{
		KubeconfigPath: "testdata/fake.config",
	}
	rr, err := InitAdmiral(context.Background(), p)
	if err != nil {
		t.Fatalf("unable to initialize admiral, err: %v", err)
	}
	rr.StartTime = time.Now().Add(-60 * time.Second)

	config := rest.Config{
		Host: "localhost",
	}

	d, e := admiral.NewDeploymentController("", make(chan struct{}), &test.MockDeploymentHandler{}, &config, time.Second*time.Duration(300))

	r, e := admiral.NewRolloutsController("test", make(chan struct{}), &test.MockRolloutHandler{}, &config, time.Second*time.Duration(300))

	if e != nil {
		t.Fail()
	}

	fakeIstioClient := istiofake.NewSimpleClientset()
	rc := &RemoteController{
		ServiceEntryController: &istio.ServiceEntryController{
			IstioClient: fakeIstioClient,
		},
		DestinationRuleController: &istio.DestinationRuleController{
			IstioClient: fakeIstioClient,
		},
		NodeController: &admiral.NodeController{
			Locality: &admiral.Locality{
				Region: "us-west-2",
			},
		},
		DeploymentController: d,
		RolloutController:    r,
	}

	rr.PutRemoteController("test.cluster", rc)
	modifyServiceEntryForNewServiceOrPod(context.Background(), admiral.Add, "test", "bar", rr)

}

func TestGetLocalAddressForSe(t *testing.T) {
	setupForServiceEntryTests()
	t.Parallel()
	cacheWithEntry := ServiceEntryAddressStore{
		EntryAddresses: map[string]string{"e2e.a.mesh": common.LocalAddressPrefix + ".10.1"},
		Addresses:      []string{common.LocalAddressPrefix + ".10.1"},
	}
	cacheWithNoEntry := ServiceEntryAddressStore{
		EntryAddresses: map[string]string{},
		Addresses:      []string{},
	}
	cacheWith255Entries := ServiceEntryAddressStore{
		EntryAddresses: map[string]string{},
		Addresses:      []string{},
	}

	for i := 1; i <= 255; i++ {
		address := common.LocalAddressPrefix + ".10." + strconv.Itoa(i)
		cacheWith255Entries.EntryAddresses[strconv.Itoa(i)+".mesh"] = address
		cacheWith255Entries.Addresses = append(cacheWith255Entries.Addresses, address)
	}

	emptyCacheController := test.FakeConfigMapController{
		GetError:          nil,
		PutError:          nil,
		ConfigmapToReturn: buildFakeConfigMapFromAddressStore(&cacheWithNoEntry, "123"),
	}

	cacheController := test.FakeConfigMapController{
		GetError:          nil,
		PutError:          nil,
		ConfigmapToReturn: buildFakeConfigMapFromAddressStore(&cacheWithEntry, "123"),
	}

	cacheControllerWith255Entries := test.FakeConfigMapController{
		GetError:          nil,
		PutError:          nil,
		ConfigmapToReturn: buildFakeConfigMapFromAddressStore(&cacheWith255Entries, "123"),
	}

	cacheControllerGetError := test.FakeConfigMapController{
		GetError:          errors.New("BAD THINGS HAPPENED"),
		PutError:          nil,
		ConfigmapToReturn: buildFakeConfigMapFromAddressStore(&cacheWithEntry, "123"),
	}

	cacheControllerPutError := test.FakeConfigMapController{
		PutError:          errors.New("BAD THINGS HAPPENED"),
		GetError:          nil,
		ConfigmapToReturn: buildFakeConfigMapFromAddressStore(&cacheWithEntry, "123"),
	}

	testCases := []struct {
		name                string
		seName              string
		seAddressCache      ServiceEntryAddressStore
		wantAddess          string
		cacheController     admiral.ConfigMapControllerInterface
		expectedCacheUpdate bool
		wantedError         error
	}{
		{
			name:                "should return new available address",
			seName:              "e2e.a.mesh",
			seAddressCache:      cacheWithNoEntry,
			wantAddess:          common.LocalAddressPrefix + ".10.1",
			cacheController:     &emptyCacheController,
			expectedCacheUpdate: true,
			wantedError:         nil,
		},
		{
			name:                "should return address from map",
			seName:              "e2e.a.mesh",
			seAddressCache:      cacheWithEntry,
			wantAddess:          common.LocalAddressPrefix + ".10.1",
			cacheController:     &cacheController,
			expectedCacheUpdate: false,
			wantedError:         nil,
		},
		{
			name:                "should return new available address",
			seName:              "e2e.b.mesh",
			seAddressCache:      cacheWithEntry,
			wantAddess:          common.LocalAddressPrefix + ".10.2",
			cacheController:     &cacheController,
			expectedCacheUpdate: true,
			wantedError:         nil,
		},
		{
			name:                "should return new available address in higher subnet",
			seName:              "e2e.a.mesh",
			seAddressCache:      cacheWith255Entries,
			wantAddess:          common.LocalAddressPrefix + ".11.1",
			cacheController:     &cacheControllerWith255Entries,
			expectedCacheUpdate: true,
			wantedError:         nil,
		},
		{
			name:                "should gracefully propagate get error",
			seName:              "e2e.a.mesh",
			seAddressCache:      cacheWith255Entries,
			wantAddess:          "",
			cacheController:     &cacheControllerGetError,
			expectedCacheUpdate: true,
			wantedError:         errors.New("BAD THINGS HAPPENED"),
		},
		{
			name:                "Should not return address on put error",
			seName:              "e2e.abcdefghijklmnop.mesh",
			seAddressCache:      cacheWith255Entries,
			wantAddess:          "",
			cacheController:     &cacheControllerPutError,
			expectedCacheUpdate: true,
			wantedError:         errors.New("BAD THINGS HAPPENED"),
		},
	}
	ctx := context.Background()
	for _, c := range testCases {
		t.Run(c.name, func(t *testing.T) {
			seAddress, needsCacheUpdate, err := GetLocalAddressForSe(ctx, c.seName, &c.seAddressCache, c.cacheController)
			if c.wantAddess != "" {
				if !reflect.DeepEqual(seAddress, c.wantAddess) {
					t.Errorf("Wanted se address: %s, got: %s", c.wantAddess, seAddress)
				}
				if err == nil && c.wantedError == nil {
					//we're fine
				} else if err.Error() != c.wantedError.Error() {
					t.Errorf("Error mismatch. Expected %v but got %v", c.wantedError, err)
				}
				if needsCacheUpdate != c.expectedCacheUpdate {
					t.Errorf("Expected %v, got %v for needs cache update", c.expectedCacheUpdate, needsCacheUpdate)
				}
			} else {
				if seAddress != "" {
					t.Errorf("Unexpectedly found address: %s", seAddress)
				}
			}
		})
	}

}

func TestMakeRemoteEndpointForServiceEntry(t *testing.T) {
	setupForServiceEntryTests()
	var (
		address  = "1.2.3.4"
		locality = "us-west-2"
		portName = "port"
		endpoint = makeRemoteEndpointForServiceEntry(address, locality, portName, common.DefaultMtlsPort)
	)

	if endpoint.Address != address {
		t.Errorf("Address mismatch. Got: %v, expected: %v", endpoint.Address, address)
	}
	if endpoint.Locality != locality {
		t.Errorf("Locality mismatch. Got: %v, expected: %v", endpoint.Locality, locality)
	}
	if endpoint.Ports[portName] != 15443 {
		t.Errorf("Incorrect port found")
	}
}

func buildFakeConfigMapFromAddressStore(addressStore *ServiceEntryAddressStore, resourceVersion string) *coreV1.ConfigMap {
	bytes, _ := yaml.Marshal(addressStore)

	cm := coreV1.ConfigMap{
		Data: map[string]string{"serviceEntryAddressStore": string(bytes)},
	}
	cm.Name = "se-address-configmap"
	cm.Namespace = "admiral-remote-ctx"
	cm.ResourceVersion = resourceVersion
	return &cm
}

func TestModifyNonExistingSidecarForLocalClusterCommunication(t *testing.T) {
	setupForServiceEntryTests()
	var (
		ctx               = context.Background()
		sidecarEgressMap  = make(map[string]common.SidecarEgress)
		sidecarController = &istio.SidecarController{}
		remoteController  = &RemoteController{}
	)
	sidecarController.IstioClient = istiofake.NewSimpleClientset()

	remoteController.SidecarController = sidecarController

	sidecarEgressMap["test-dependency-namespace"] = common.SidecarEgress{Namespace: "test-dependency-namespace", FQDN: "test-local-fqdn"}
	ctx := context.Background()

	modifySidecarForLocalClusterCommunication(ctx, "test-sidecar-namespace", sidecarEgressMap, remoteController)
<<<<<<< HEAD
=======

	sidecarObj, err := sidecarController.IstioClient.NetworkingV1alpha3().Sidecars("test-sidecar-namespace").Get(ctx, common.GetWorkloadSidecarName(), v12.GetOptions{})
	if err == nil {
		t.Errorf("expected 404 not found error but got nil")
	}
>>>>>>> b371d759

	sidecarObj, err := sidecarController.IstioClient.NetworkingV1alpha3().Sidecars("test-sidecar-namespace").Get(ctx, common.GetWorkloadSidecarName(), v12.GetOptions{})
	if err == nil {
		t.Errorf("expected 404 not found error but got nil")
	}
	if sidecarObj != nil {
		t.Fatalf("Modify non existing resource failed, as no new resource should be created.")
	}
}

func TestModifyExistingSidecarForLocalClusterCommunication(t *testing.T) {
	setupForServiceEntryTests()
	var (
		ctx                = context.Background()
		existingSidecarObj = &v1alpha3.Sidecar{}
		istioEgress        = istioNetworkingV1Alpha3.IstioEgressListener{
			Hosts: []string{"test-host"},
		}
		remoteController  = &RemoteController{}
		sidecarController = &istio.SidecarController{}
	)
	sidecarController.IstioClient = istiofake.NewSimpleClientset()

	remoteController.SidecarController = sidecarController

	existingSidecarObj.ObjectMeta.Namespace = "test-sidecar-namespace"
	existingSidecarObj.ObjectMeta.Name = "default"

	existingSidecarObj.Spec = istioNetworkingV1Alpha3.Sidecar{
		Egress: []*istioNetworkingV1Alpha3.IstioEgressListener{&istioEgress},
	}

	createdSidecar, err := sidecarController.IstioClient.NetworkingV1alpha3().Sidecars("test-sidecar-namespace").Create(ctx, existingSidecarObj, v12.CreateOptions{})
	if err != nil {
		t.Error(err)
	}
<<<<<<< HEAD
=======

	ctx := context.Background()
	createdSidecar, err := sidecarController.IstioClient.NetworkingV1alpha3().Sidecars("test-sidecar-namespace").Create(ctx, existingSidecarObj, v12.CreateOptions{})
	if err != nil {
		t.Error(err)
	}
>>>>>>> b371d759
	if createdSidecar != nil {

		sidecarEgressMap := make(map[string]common.SidecarEgress)
		sidecarEgressMap["test-dependency-namespace"] = common.SidecarEgress{Namespace: "test-dependency-namespace", FQDN: "test-local-fqdn", CNAMEs: map[string]string{"test.myservice.global": "1"}}
<<<<<<< HEAD
		time.Sleep(5 * time.Second)
=======
>>>>>>> b371d759
		modifySidecarForLocalClusterCommunication(ctx, "test-sidecar-namespace", sidecarEgressMap, remoteController)

		updatedSidecar, err := sidecarController.IstioClient.NetworkingV1alpha3().Sidecars("test-sidecar-namespace").Get(ctx, "default", v12.GetOptions{})

		if err != nil || updatedSidecar == nil {
			t.Fail()
		}

		hostList := append(createdSidecar.Spec.Egress[0].Hosts, "test-dependency-namespace/test-local-fqdn", "test-dependency-namespace/test.myservice.global")
		createdSidecar.Spec.Egress[0].Hosts = hostList

		// Egress host order doesn't matter but will cause tests to fail. Move these values to their own lists for comparision
		createdSidecarEgress := createdSidecar.Spec.Egress
		updatedSidecarEgress := updatedSidecar.Spec.Egress
		createdSidecar.Spec.Egress = createdSidecar.Spec.Egress[:0]
		updatedSidecar.Spec.Egress = updatedSidecar.Spec.Egress[:0]

		if !cmp.Equal(updatedSidecar, createdSidecar, protocmp.Transform()) {
			t.Fatalf("Modify existing sidecar failed as configuration is not same. Details - %v", cmp.Diff(updatedSidecar, createdSidecar))
		}
		var matched *istioNetworkingV1Alpha3.IstioEgressListener
		for _, listener := range createdSidecarEgress {
			matched = nil

			for j, newListener := range updatedSidecarEgress {
				if listener.Bind == newListener.Bind && listener.Port == newListener.Port && listener.CaptureMode == newListener.CaptureMode {
					matched = newListener
					updatedSidecarEgress = append(updatedSidecarEgress[:j], updatedSidecarEgress[j+1:]...)
				}
			}
			if matched != nil {
				oldHosts := listener.Hosts
				newHosts := matched.Hosts
				listener.Hosts = listener.Hosts[:0]
				matched.Hosts = matched.Hosts[:0]
				t.Logf("old: %v, new: %v", oldHosts, newHosts)
				assert.ElementsMatch(t, oldHosts, newHosts, "hosts should match")
				if !cmp.Equal(listener, matched, protocmp.Transform()) {
					t.Fatalf("Listeners do not match. Details - %v", cmp.Diff(listener, matched))
				}
			} else {
				t.Fatalf("Corresponding listener on updated sidecar not found. Details - %v", cmp.Diff(createdSidecarEgress, updatedSidecarEgress))
			}
		}
	} else {
		t.Error("sidecar resource could not be created")
	}
}

func TestCreateServiceEntry(t *testing.T) {
	setupForServiceEntryTests()
	var (
		stop               = make(chan struct{})
		admiralCache       = AdmiralCache{}
		cnameIdentityCache = sync.Map{}
		config             = rest.Config{
			Host: "localhost",
		}
		fakeIstioClient = istiofake.NewSimpleClientset()
	)
	s, err := admiral.NewServiceController("test", stop, &test.MockServiceHandler{}, &config, time.Second*time.Duration(300))
	if err != nil {
		t.Fatalf("%v", err)
	}
	localAddress := common.LocalAddressPrefix + ".10.1"
	cnameIdentityCache.Store("dev.bar.global", "bar")
	admiralCache.CnameIdentityCache = &cnameIdentityCache

	admiralCache.ServiceEntryAddressStore = &ServiceEntryAddressStore{
		EntryAddresses: map[string]string{"e2e.my-first-service.mesh-se": localAddress},
		Addresses:      []string{localAddress},
	}

	admiralCache.CnameClusterCache = common.NewMapOfMaps()
	rc := &RemoteController{
		ServiceEntryController: &istio.ServiceEntryController{
			IstioClient: fakeIstioClient,
		},
		DestinationRuleController: &istio.DestinationRuleController{
			IstioClient: fakeIstioClient,
		},
		NodeController: &admiral.NodeController{
			Locality: &admiral.Locality{
				Region: "us-west-2",
			},
		},
		ServiceController: s,
	}

	cacheWithEntry := ServiceEntryAddressStore{
		EntryAddresses: map[string]string{"e2e.my-first-service.mesh": localAddress},
		Addresses:      []string{localAddress},
	}

	cacheController := &test.FakeConfigMapController{
		GetError:          nil,
		PutError:          nil,
		ConfigmapToReturn: buildFakeConfigMapFromAddressStore(&cacheWithEntry, "123"),
	}

	admiralCache.ConfigMapController = cacheController

	deployment := v14.Deployment{}
	deployment.Spec.Template.Labels = map[string]string{"env": "e2e", "identity": "my-first-service"}

	// the second deployment will be add with us-east-2 region remote controller
	secondDeployment := v14.Deployment{}
	secondDeployment.Spec.Template.Labels = map[string]string{"env": "e2e", "identity": "my-first-service"}

	se := istioNetworkingV1Alpha3.ServiceEntry{
		Hosts:     []string{"e2e.my-first-service.mesh"},
		Addresses: []string{localAddress},
		Ports: []*istioNetworkingV1Alpha3.Port{{Number: uint32(common.DefaultServiceEntryPort),
			Name: "http", Protocol: "http"}},
		Location:        istioNetworkingV1Alpha3.ServiceEntry_MESH_INTERNAL,
		Resolution:      istioNetworkingV1Alpha3.ServiceEntry_DNS,
		SubjectAltNames: []string{"spiffe://prefix/my-first-service"},
<<<<<<< HEAD
		Endpoints: []*istioNetworkingV1Alpha3.WorkloadEntry{
=======
		Endpoints: []*istionetworkingv1alpha3.WorkloadEntry{
>>>>>>> b371d759
			{Address: "dummy.admiral.global", Ports: map[string]uint32{"http": 0}, Locality: "us-west-2"},
		},
	}

	oneEndpointSe := istioNetworkingV1Alpha3.ServiceEntry{
		Hosts:     []string{"e2e.my-first-service.mesh"},
		Addresses: []string{localAddress},
		Ports: []*istioNetworkingV1Alpha3.Port{{Number: uint32(common.DefaultServiceEntryPort),
			Name: "http", Protocol: "http"}},
		Location:        istioNetworkingV1Alpha3.ServiceEntry_MESH_INTERNAL,
		Resolution:      istioNetworkingV1Alpha3.ServiceEntry_DNS,
		SubjectAltNames: []string{"spiffe://prefix/my-first-service"},
<<<<<<< HEAD
		Endpoints: []*istioNetworkingV1Alpha3.WorkloadEntry{
=======
		Endpoints: []*istionetworkingv1alpha3.WorkloadEntry{
>>>>>>> b371d759
			{Address: "dummy.admiral.global", Ports: map[string]uint32{"http": 0}, Locality: "us-west-2"},
		},
	}

	twoEndpointSe := istioNetworkingV1Alpha3.ServiceEntry{
		Hosts:     []string{"e2e.my-first-service.mesh"},
		Addresses: []string{localAddress},
		Ports: []*istioNetworkingV1Alpha3.Port{{Number: uint32(common.DefaultServiceEntryPort),
			Name: "http", Protocol: "http"}},
		Location:        istioNetworkingV1Alpha3.ServiceEntry_MESH_INTERNAL,
		Resolution:      istioNetworkingV1Alpha3.ServiceEntry_DNS,
		SubjectAltNames: []string{"spiffe://prefix/my-first-service"},
<<<<<<< HEAD
		Endpoints: []*istioNetworkingV1Alpha3.WorkloadEntry{
=======
		Endpoints: []*istionetworkingv1alpha3.WorkloadEntry{
>>>>>>> b371d759
			{Address: "dummy.admiral.global", Ports: map[string]uint32{"http": 0}, Locality: "us-west-2"},
			{Address: "dummy.admiral.global", Ports: map[string]uint32{"http": 0}, Locality: "us-east-2"},
		},
	}

	threeEndpointSe := istioNetworkingV1Alpha3.ServiceEntry{
		Hosts:     []string{"e2e.my-first-service.mesh"},
		Addresses: []string{localAddress},
		Ports: []*istioNetworkingV1Alpha3.Port{{Number: uint32(common.DefaultServiceEntryPort),
			Name: "http", Protocol: "http"}},
		Location:        istioNetworkingV1Alpha3.ServiceEntry_MESH_INTERNAL,
		Resolution:      istioNetworkingV1Alpha3.ServiceEntry_DNS,
		SubjectAltNames: []string{"spiffe://prefix/my-first-service"},
<<<<<<< HEAD
		Endpoints: []*istioNetworkingV1Alpha3.WorkloadEntry{
=======
		Endpoints: []*istionetworkingv1alpha3.WorkloadEntry{
>>>>>>> b371d759
			{Address: "dummy.admiral.global", Ports: map[string]uint32{"http": 0}, Locality: "us-west-2"},
			{Address: "dummy.admiral.global", Ports: map[string]uint32{"http": 0}, Locality: "us-west-2"},
			{Address: "dummy.admiral.global", Ports: map[string]uint32{"http": 0}, Locality: "us-east-2"},
		},
	}
	eastEndpointSe := istioNetworkingV1Alpha3.ServiceEntry{
		Hosts:     []string{"e2e.my-first-service.mesh"},
		Addresses: []string{localAddress},
		Ports: []*istioNetworkingV1Alpha3.Port{{Number: uint32(common.DefaultServiceEntryPort),
			Name: "http", Protocol: "http"}},
		Location:        istioNetworkingV1Alpha3.ServiceEntry_MESH_INTERNAL,
		Resolution:      istioNetworkingV1Alpha3.ServiceEntry_DNS,
		SubjectAltNames: []string{"spiffe://prefix/my-first-service"},
<<<<<<< HEAD
		Endpoints: []*istioNetworkingV1Alpha3.WorkloadEntry{
=======
		Endpoints: []*istionetworkingv1alpha3.WorkloadEntry{
>>>>>>> b371d759
			{Address: "dummy.admiral.global", Ports: map[string]uint32{"http": 0}, Locality: "us-east-2"},
		},
	}

	emptyEndpointSe := istioNetworkingV1Alpha3.ServiceEntry{
		Hosts:     []string{"e2e.my-first-service.mesh"},
		Addresses: []string{localAddress},
		Ports: []*istioNetworkingV1Alpha3.Port{{Number: uint32(common.DefaultServiceEntryPort),
			Name: "http", Protocol: "http"}},
		Location:        istioNetworkingV1Alpha3.ServiceEntry_MESH_INTERNAL,
		Resolution:      istioNetworkingV1Alpha3.ServiceEntry_DNS,
		SubjectAltNames: []string{"spiffe://prefix/my-first-service"},
<<<<<<< HEAD
		Endpoints:       []*istioNetworkingV1Alpha3.WorkloadEntry{},
=======
		Endpoints:       []*istionetworkingv1alpha3.WorkloadEntry{},
>>>>>>> b371d759
	}

	grpcSe := istioNetworkingV1Alpha3.ServiceEntry{
		Hosts:     []string{"e2e.my-first-service.mesh"},
		Addresses: []string{localAddress},
		Ports: []*istioNetworkingV1Alpha3.Port{{Number: uint32(common.DefaultServiceEntryPort),
			Name: "grpc", Protocol: "grpc"}},
		Location:        istioNetworkingV1Alpha3.ServiceEntry_MESH_INTERNAL,
		Resolution:      istioNetworkingV1Alpha3.ServiceEntry_DNS,
		SubjectAltNames: []string{"spiffe://prefix/my-first-service"},
<<<<<<< HEAD
		Endpoints: []*istioNetworkingV1Alpha3.WorkloadEntry{
=======
		Endpoints: []*istionetworkingv1alpha3.WorkloadEntry{
>>>>>>> b371d759
			{Address: "dummy.admiral.global", Ports: map[string]uint32{"grpc": 0}, Locality: "us-west-2"},
		},
	}

	deploymentSeCreationTestCases := []struct {
		name           string
		action         admiral.EventType
		rc             *RemoteController
		admiralCache   AdmiralCache
		meshPorts      map[string]uint32
		deployment     v14.Deployment
		serviceEntries map[string]*istioNetworkingV1Alpha3.ServiceEntry
		expectedResult *istioNetworkingV1Alpha3.ServiceEntry
	}{
		{
			name:           "Should return a created service entry with grpc protocol",
			action:         admiral.Add,
			rc:             rc,
			admiralCache:   admiralCache,
			meshPorts:      map[string]uint32{"grpc": uint32(80)},
			deployment:     deployment,
			serviceEntries: map[string]*istioNetworkingV1Alpha3.ServiceEntry{},
			expectedResult: &grpcSe,
		},
		{
			name:           "Should return a created service entry with http protocol",
			action:         admiral.Add,
			rc:             rc,
			admiralCache:   admiralCache,
			meshPorts:      map[string]uint32{"http": uint32(80)},
			deployment:     deployment,
			serviceEntries: map[string]*istioNetworkingV1Alpha3.ServiceEntry{},
			expectedResult: &se,
		},
		{
			name:         "Delete the service entry with one endpoint",
			action:       admiral.Delete,
			rc:           rc,
			admiralCache: admiralCache,
			meshPorts:    map[string]uint32{"http": uint32(80)},
			deployment:   deployment,
			serviceEntries: map[string]*istioNetworkingV1Alpha3.ServiceEntry{
				"e2e.my-first-service.mesh": &oneEndpointSe,
			},
			expectedResult: &emptyEndpointSe,
		},
		{
			name:         "Delete the service entry with two endpoints",
			action:       admiral.Delete,
			rc:           rc,
			admiralCache: admiralCache,
			meshPorts:    map[string]uint32{"http": uint32(80)},
			deployment:   deployment,
			serviceEntries: map[string]*istioNetworkingV1Alpha3.ServiceEntry{
				"e2e.my-first-service.mesh": &twoEndpointSe,
			},
			expectedResult: &eastEndpointSe,
		},
		{
			name:         "Delete the service entry with three endpoints",
			action:       admiral.Delete,
			rc:           rc,
			admiralCache: admiralCache,
			meshPorts:    map[string]uint32{"http": uint32(80)},
			deployment:   deployment,
			serviceEntries: map[string]*istioNetworkingV1Alpha3.ServiceEntry{
				"e2e.my-first-service.mesh": &threeEndpointSe,
			},
			expectedResult: &eastEndpointSe,
		},
	}

	ctx := context.Background()

	//Run the test for every provided case
	for _, c := range deploymentSeCreationTestCases {
		t.Run(c.name, func(t *testing.T) {
<<<<<<< HEAD
			var createdSE *istioNetworkingV1Alpha3.ServiceEntry
			createdSE = createServiceEntry(ctx, c.action, c.rc, &c.admiralCache, c.meshPorts, &c.deployment, c.serviceEntries)
=======
			createdSE := createServiceEntryForDeployment(ctx, c.action, c.rc, &c.admiralCache, c.meshPorts, &c.deployment, c.serviceEntries)
>>>>>>> b371d759
			if !reflect.DeepEqual(createdSE, c.expectedResult) {
				t.Errorf("Test %s failed, expected: %v got %v", c.name, c.expectedResult, createdSE)
			}
		})
	}

	// Test for Rollout
	rollout := argo.Rollout{}
	rollout.Spec.Template.Labels = map[string]string{"env": "e2e", "identity": "my-first-service"}

	rolloutSeCreationTestCases := []struct {
		name           string
		rc             *RemoteController
		admiralCache   AdmiralCache
		meshPorts      map[string]uint32
		rollout        argo.Rollout
		expectedResult *istioNetworkingV1Alpha3.ServiceEntry
	}{
		{
			name:           "Should return a created service entry with grpc protocol",
			rc:             rc,
			admiralCache:   admiralCache,
			meshPorts:      map[string]uint32{"grpc": uint32(80)},
			rollout:        rollout,
			expectedResult: &grpcSe,
		},
		{
			name:           "Should return a created service entry with http protocol",
			rc:             rc,
			admiralCache:   admiralCache,
			meshPorts:      map[string]uint32{"http": uint32(80)},
			rollout:        rollout,
			expectedResult: &se,
		},
	}

	//Run the test for every provided case
	for _, c := range rolloutSeCreationTestCases {
		t.Run(c.name, func(t *testing.T) {
<<<<<<< HEAD
			createdSE := createServiceEntryForRollout(ctx, admiral.Add, c.rc, &c.admiralCache, c.meshPorts, &c.rollout, map[string]*istioNetworkingV1Alpha3.ServiceEntry{})
=======
			createdSE := createServiceEntryForRollout(ctx, admiral.Add, c.rc, &c.admiralCache, c.meshPorts, &c.rollout, map[string]*istionetworkingv1alpha3.ServiceEntry{})
>>>>>>> b371d759
			if !reflect.DeepEqual(createdSE, c.expectedResult) {
				t.Errorf("Test %s failed, expected: %v got %v", c.name, c.expectedResult, createdSE)
			}
		})
	}

}

func TestCreateServiceEntryForNewServiceOrPodRolloutsUsecase(t *testing.T) {
<<<<<<< HEAD
	setupForServiceEntryTests()
=======
>>>>>>> b371d759
	const (
		namespace                  = "test-test"
		serviceName                = "serviceNameActive"
		rolloutPodHashLabel string = "rollouts-pod-template-hash"
	)
<<<<<<< HEAD
	var (
		ctx    = context.Background()
		config = rest.Config{
			Host: "localhost",
		}
		p = common.AdmiralParams{
			KubeconfigPath: "testdata/fake.config",
		}
	)
	rr, err := InitAdmiral(context.Background(), p)
	if err != nil {
		t.Fatalf("unable to initialize admiral, err: %v", err)
=======
	ctx := context.Background()
	p := common.AdmiralParams{
		KubeconfigPath: "testdata/fake.config",
>>>>>>> b371d759
	}
	rr.StartTime = time.Now().Add(-60 * time.Second)
	d, err := admiral.NewDeploymentController("", make(chan struct{}), &test.MockDeploymentHandler{}, &config, time.Second*time.Duration(300))
	if err != nil {
		t.Fail()
	}
	r, err := admiral.NewRolloutsController("test", make(chan struct{}), &test.MockRolloutHandler{}, &config, time.Second*time.Duration(300))
	if err != nil {
		t.Fail()
	}
	v, err := istio.NewVirtualServiceController("", make(chan struct{}), &test.MockVirtualServiceHandler{}, &config, time.Second*time.Duration(300))
	if err != nil {
		t.Fail()
	}
	s, err := admiral.NewServiceController("test", make(chan struct{}), &test.MockServiceHandler{}, &config, time.Second*time.Duration(300))
	if err != nil {
		t.Fail()
	}
	gtpc, err := admiral.NewGlobalTrafficController("", make(chan struct{}), &test.MockGlobalTrafficHandler{}, &config, time.Second*time.Duration(300))
	if err != nil {
		t.Fail()
	}
	cacheWithEntry := ServiceEntryAddressStore{
		EntryAddresses: map[string]string{"test.test.mesh-se": common.LocalAddressPrefix + ".10.1"},
		Addresses:      []string{common.LocalAddressPrefix + ".10.1"},
	}

	fakeIstioClient := istiofake.NewSimpleClientset()
	rc := &RemoteController{
		ServiceEntryController: &istio.ServiceEntryController{
			IstioClient: fakeIstioClient,
		},
		DestinationRuleController: &istio.DestinationRuleController{
			IstioClient: fakeIstioClient,
		},
		NodeController: &admiral.NodeController{
			Locality: &admiral.Locality{
				Region: "us-west-2",
			},
		},
		DeploymentController:     d,
		RolloutController:        r,
		ServiceController:        s,
		VirtualServiceController: v,
		GlobalTraffic:            gtpc,
	}
	rc.ClusterID = "test.cluster"
	rr.PutRemoteController("test.cluster", rc)

	admiralCache := &AdmiralCache{
		IdentityClusterCache:       common.NewMapOfMaps(),
		ServiceEntryAddressStore:   &cacheWithEntry,
		CnameClusterCache:          common.NewMapOfMaps(),
		CnameIdentityCache:         &sync.Map{},
		CnameDependentClusterCache: common.NewMapOfMaps(),
		IdentityDependencyCache:    common.NewMapOfMaps(),
		GlobalTrafficCache:         &globalTrafficCache{},
		DependencyNamespaceCache:   common.NewSidecarEgressMap(),
		SeClusterCache:             common.NewMapOfMaps(),
		WorkloadSelectorCache:      common.NewMapOfMaps(),
	}
	rr.AdmiralCache = admiralCache

	rollout := argo.Rollout{}

	rollout.Spec = argo.RolloutSpec{
		Template: coreV1.PodTemplateSpec{
			ObjectMeta: v12.ObjectMeta{
				Labels: map[string]string{"identity": "test"},
			},
		},
	}

	rollout.Namespace = namespace
	rollout.Spec.Strategy = argo.RolloutStrategy{
		Canary: &argo.CanaryStrategy{},
	}
	labelMap := make(map[string]string)
	labelMap["identity"] = "test"

	matchLabel4 := make(map[string]string)
	matchLabel4["app"] = "test"

	labelSelector4 := v12.LabelSelector{
		MatchLabels: matchLabel4,
	}
	rollout.Spec.Selector = &labelSelector4

	r.Cache.UpdateRolloutToClusterCache("bar", &rollout)

	selectorMap := make(map[string]string)
	selectorMap["app"] = "test"
	selectorMap[rolloutPodHashLabel] = "hash"

	activeService := &coreV1.Service{
		Spec: coreV1.ServiceSpec{
			Selector: selectorMap,
		},
	}
	activeService.Name = serviceName
	activeService.Namespace = namespace
	port1 := coreV1.ServicePort{
		Port: 8080,
		Name: "random1",
	}

	port2 := coreV1.ServicePort{
		Port: 8081,
		Name: "random2",
	}

	ports := []coreV1.ServicePort{port1, port2}
	activeService.Spec.Ports = ports

	s.Cache.Put(activeService)
	se := modifyServiceEntryForNewServiceOrPod(ctx, admiral.Add, "test", "bar", rr)
	if nil == se {
		t.Fatalf("no service entries found")
	}
	if len(se) != 1 {
		t.Fatalf("More than 1 service entries found. Expected 1")
	}
	serviceEntryResp := se["test.test.mesh"]
	if nil == serviceEntryResp {
		t.Fatalf("Service entry returned should not be empty")
	}
}

func TestCreateServiceEntryForBlueGreenRolloutsUsecase(t *testing.T) {
<<<<<<< HEAD
	setupForServiceEntryTests()
	const (
		namespace                  = "test-test"
		activeServiceName          = "serviceNameActive"
		previewServiceName         = "serviceNamePreview"
		rolloutPodHashLabel string = "rollouts-pod-template-hash"
	)
	var (
		ctx = context.Background()
		p   = common.AdmiralParams{
			KubeconfigPath:        "testdata/fake.config",
			PreviewHostnamePrefix: "preview",
		}
		config = rest.Config{
			Host: "localhost",
		}
	)
	rr, err := InitAdmiral(context.Background(), p)
	if err != nil {
		t.Fatalf("unable to initialize admiral, err: %v", err)
=======

	const NAMESPACE = "test-test"
	const ACTIVE_SERVICENAME = "serviceNameActive"
	const PREVIEW_SERVICENAME = "serviceNamePreview"
	const ROLLOUT_POD_HASH_LABEL string = "rollouts-pod-template-hash"

	ctx := context.Background()

	p := common.AdmiralParams{
		KubeconfigPath:        "testdata/fake.config",
		PreviewHostnamePrefix: "preview",
	}
	rr, _ := InitAdmiral(context.Background(), p)
	config := rest.Config{
		Host: "localhost",
>>>>>>> b371d759
	}
	rr.StartTime = time.Now().Add(-60 * time.Second)
	d, err := admiral.NewDeploymentController("", make(chan struct{}), &test.MockDeploymentHandler{}, &config, time.Second*time.Duration(300))
	if err != nil {
		t.Fail()
	}
	r, err := admiral.NewRolloutsController("test", make(chan struct{}), &test.MockRolloutHandler{}, &config, time.Second*time.Duration(300))
	if err != nil {
		t.Fail()
	}
	v, err := istio.NewVirtualServiceController("", make(chan struct{}), &test.MockVirtualServiceHandler{}, &config, time.Second*time.Duration(300))
	if err != nil {
		t.Fail()
	}
	s, err := admiral.NewServiceController("test", make(chan struct{}), &test.MockServiceHandler{}, &config, time.Second*time.Duration(300))
	if err != nil {
		t.Fail()
	}
	gtpc, err := admiral.NewGlobalTrafficController("", make(chan struct{}), &test.MockGlobalTrafficHandler{}, &config, time.Second*time.Duration(300))
	if err != nil {
		t.Fail()
	}
	cacheWithEntry := ServiceEntryAddressStore{
		EntryAddresses: map[string]string{
			"test.test.mesh-se":         common.LocalAddressPrefix + ".10.1",
			"preview.test.test.mesh-se": common.LocalAddressPrefix + ".10.2",
		},
		Addresses: []string{common.LocalAddressPrefix + ".10.1", common.LocalAddressPrefix + ".10.2"},
	}

	fakeIstioClient := istiofake.NewSimpleClientset()
	rc := &RemoteController{
		ServiceEntryController: &istio.ServiceEntryController{
			IstioClient: fakeIstioClient,
		},
		DestinationRuleController: &istio.DestinationRuleController{
			IstioClient: fakeIstioClient,
		},
		NodeController: &admiral.NodeController{
			Locality: &admiral.Locality{
				Region: "us-west-2",
			},
		},
		DeploymentController:     d,
		RolloutController:        r,
		ServiceController:        s,
		VirtualServiceController: v,
		GlobalTraffic:            gtpc,
	}
	rc.ClusterID = "test.cluster"
	rr.PutRemoteController("test.cluster", rc)

	admiralCache := &AdmiralCache{
		IdentityClusterCache:       common.NewMapOfMaps(),
		ServiceEntryAddressStore:   &cacheWithEntry,
		CnameClusterCache:          common.NewMapOfMaps(),
		CnameIdentityCache:         &sync.Map{},
		CnameDependentClusterCache: common.NewMapOfMaps(),
		IdentityDependencyCache:    common.NewMapOfMaps(),
		GlobalTrafficCache:         &globalTrafficCache{},
		DependencyNamespaceCache:   common.NewSidecarEgressMap(),
		SeClusterCache:             common.NewMapOfMaps(),
		WorkloadSelectorCache:      common.NewMapOfMaps(),
	}
	rr.AdmiralCache = admiralCache

	rollout := argo.Rollout{}

	rollout.Spec = argo.RolloutSpec{
		Template: coreV1.PodTemplateSpec{
			ObjectMeta: v12.ObjectMeta{
				Labels: map[string]string{"identity": "test"},
			},
		},
	}

	rollout.Namespace = namespace
	rollout.Spec.Strategy = argo.RolloutStrategy{
		BlueGreen: &argo.BlueGreenStrategy{ActiveService: activeServiceName, PreviewService: previewServiceName},
	}
	labelMap := make(map[string]string)
	labelMap["identity"] = "test"

	matchLabel4 := make(map[string]string)
	matchLabel4["app"] = "test"

	labelSelector4 := v12.LabelSelector{
		MatchLabels: matchLabel4,
	}
	rollout.Spec.Selector = &labelSelector4

	r.Cache.UpdateRolloutToClusterCache("bar", &rollout)

	selectorMap := make(map[string]string)
	selectorMap["app"] = "test"
	selectorMap[rolloutPodHashLabel] = "hash"

	port1 := coreV1.ServicePort{
		Port: 8080,
		Name: "random1",
	}

	port2 := coreV1.ServicePort{
		Port: 8081,
		Name: "random2",
	}

	ports := []coreV1.ServicePort{port1, port2}

	activeService := &coreV1.Service{
		Spec: coreV1.ServiceSpec{
			Selector: selectorMap,
		},
	}
	activeService.Name = activeServiceName
	activeService.Namespace = namespace
	activeService.Spec.Ports = ports

	s.Cache.Put(activeService)

	previewService := &coreV1.Service{
		Spec: coreV1.ServiceSpec{
			Selector: selectorMap,
		},
	}
	previewService.Name = previewServiceName
	previewService.Namespace = namespace
	previewService.Spec.Ports = ports

	s.Cache.Put(previewService)

	se := modifyServiceEntryForNewServiceOrPod(ctx, admiral.Add, "test", "bar", rr)

	if nil == se {
		t.Fatalf("no service entries found")
	}
	if len(se) != 2 {
		t.Fatalf("Expected 2 service entries to be created but found %d", len(se))
	}
	serviceEntryResp := se["test.test.mesh"]
	if nil == serviceEntryResp {
		t.Fatalf("Service entry returned should not be empty")
	}
	previewServiceEntryResp := se["preview.test.test.mesh"]
	if nil == previewServiceEntryResp {
		t.Fatalf("Preview Service entry returned should not be empty")
	}

	// When Preview service is not defined in BlueGreen strategy
	rollout.Spec.Strategy = argo.RolloutStrategy{
		BlueGreen: &argo.BlueGreenStrategy{ActiveService: activeServiceName},
	}

	se = modifyServiceEntryForNewServiceOrPod(ctx, admiral.Add, "test", "bar", rr)

	if len(se) != 1 {
		t.Fatalf("Expected 1 service entries to be created but found %d", len(se))
	}
	serviceEntryResp = se["test.test.mesh"]

	if nil == serviceEntryResp {
		t.Fatalf("Service entry returned should not be empty")
	}
}

func TestUpdateEndpointsForBlueGreen(t *testing.T) {
	setupForServiceEntryTests()
	const (
		clusterIngress1 = "ingress1.com"
		activeService   = "activeService"
		previewService  = "previewService"
		namespace       = "namespace"
		activeMeshHost  = "qal.example.mesh"
		previewMeshHost = "preview.qal.example.mesh"
	)
	var (
		rollout   = &argo.Rollout{}
		meshPorts = map[string]uint32{"http": 8080}
	)

<<<<<<< HEAD
=======
	rollout := &argo.Rollout{}
>>>>>>> b371d759
	rollout.Spec.Strategy = argo.RolloutStrategy{
		BlueGreen: &argo.BlueGreenStrategy{
			ActiveService:  activeService,
			PreviewService: previewService,
		},
	}
	rollout.Spec.Template.Annotations = map[string]string{}
	rollout.Spec.Template.Annotations[common.SidecarEnabledPorts] = "8080"

<<<<<<< HEAD
	endpoint := &istioNetworkingV1Alpha3.WorkloadEntry{
		Labels: map[string]string{}, Address: clusterIngress1, Ports: map[string]uint32{"http": 15443},
=======
	endpoint := &istionetworkingv1alpha3.WorkloadEntry{
		Labels: map[string]string{}, Address: CLUSTER_INGRESS_1, Ports: map[string]uint32{"http": 15443},
>>>>>>> b371d759
	}

	weightedServices := map[string]*WeightedService{
		activeService:  {Service: &coreV1.Service{ObjectMeta: v12.ObjectMeta{Name: activeService, Namespace: namespace}}},
		previewService: {Service: &coreV1.Service{ObjectMeta: v12.ObjectMeta{Name: previewService, Namespace: namespace}}},
	}

<<<<<<< HEAD
	activeWantedEndpoints := &istioNetworkingV1Alpha3.WorkloadEntry{
		Address: activeService + common.Sep + namespace + common.DotLocalDomainSuffix, Ports: meshPorts,
	}

	previewWantedEndpoints := &istioNetworkingV1Alpha3.WorkloadEntry{
		Address: previewService + common.Sep + namespace + common.DotLocalDomainSuffix, Ports: meshPorts,
=======
	activeWantedEndpoints := &istionetworkingv1alpha3.WorkloadEntry{
		Address: ACTIVE_SERVICE + common.Sep + NAMESPACE + common.DotLocalDomainSuffix, Ports: meshPorts,
	}

	previewWantedEndpoints := &istionetworkingv1alpha3.WorkloadEntry{
		Address: PREVIEW_SERVICE + common.Sep + NAMESPACE + common.DotLocalDomainSuffix, Ports: meshPorts,
>>>>>>> b371d759
	}

	testCases := []struct {
		name             string
		rollout          *argo.Rollout
<<<<<<< HEAD
		inputEndpoint    *istioNetworkingV1Alpha3.WorkloadEntry
=======
		inputEndpoint    *istionetworkingv1alpha3.WorkloadEntry
>>>>>>> b371d759
		weightedServices map[string]*WeightedService
		clusterIngress   string
		meshPorts        map[string]uint32
		meshHost         string
<<<<<<< HEAD
		wantedEndpoints  *istioNetworkingV1Alpha3.WorkloadEntry
=======
		wantedEndpoints  *istionetworkingv1alpha3.WorkloadEntry
>>>>>>> b371d759
	}{
		{
			name:             "should return endpoint with active service address",
			rollout:          rollout,
			inputEndpoint:    endpoint,
			weightedServices: weightedServices,
			meshPorts:        meshPorts,
			meshHost:         activeMeshHost,
			wantedEndpoints:  activeWantedEndpoints,
		},
		{
			name:             "should return endpoint with preview service address",
			rollout:          rollout,
			inputEndpoint:    endpoint,
			weightedServices: weightedServices,
			meshPorts:        meshPorts,
			meshHost:         previewMeshHost,
			wantedEndpoints:  previewWantedEndpoints,
		},
	}

	for _, c := range testCases {
		t.Run(c.name, func(t *testing.T) {
			updateEndpointsForBlueGreen(c.rollout, c.weightedServices, map[string]string{}, c.inputEndpoint, "test", c.meshHost)
			if c.inputEndpoint.Address != c.wantedEndpoints.Address {
				t.Errorf("Wanted %s endpoint, got: %s", c.wantedEndpoints.Address, c.inputEndpoint.Address)
			}
		})
	}
}

func TestUpdateEndpointsForWeightedServices(t *testing.T) {
	setupForServiceEntryTests()
	t.Parallel()
<<<<<<< HEAD
	const (
		clusterIngress1 = "ingress1.com"
		clusterIngress2 = "ingress2.com"
		canaryService   = "canaryService"
		stableService   = "stableService"
		namespace       = "namespace"
	)
	var (
		meshPorts = map[string]uint32{"http": 8080}
		se        = &istioNetworkingV1Alpha3.ServiceEntry{
			Endpoints: []*istioNetworkingV1Alpha3.WorkloadEntry{
				{Labels: map[string]string{}, Address: clusterIngress1, Weight: 10, Ports: map[string]uint32{"http": 15443}},
				{Labels: map[string]string{}, Address: clusterIngress2, Weight: 10, Ports: map[string]uint32{"http": 15443}},
			},
		}
		weightedServices = map[string]*WeightedService{
			canaryService: {Weight: 10, Service: &coreV1.Service{ObjectMeta: v12.ObjectMeta{Name: canaryService, Namespace: namespace}}},
			stableService: {Weight: 90, Service: &coreV1.Service{ObjectMeta: v12.ObjectMeta{Name: stableService, Namespace: namespace}}},
		}
		weightedServicesZeroWeight = map[string]*WeightedService{
			canaryService: {Weight: 0, Service: &coreV1.Service{ObjectMeta: v12.ObjectMeta{Name: canaryService, Namespace: namespace}}},
			stableService: {Weight: 100, Service: &coreV1.Service{ObjectMeta: v12.ObjectMeta{Name: stableService, Namespace: namespace}}},
		}
		wantedEndpoints = []*istioNetworkingV1Alpha3.WorkloadEntry{
			{Address: clusterIngress2, Weight: 10, Ports: map[string]uint32{"http": 15443}},
			{Address: stableService + common.Sep + namespace + common.DotLocalDomainSuffix, Weight: 90, Ports: meshPorts},
			{Address: canaryService + common.Sep + namespace + common.DotLocalDomainSuffix, Weight: 10, Ports: meshPorts},
		}
		wantedEndpointsZeroWeights = []*istioNetworkingV1Alpha3.WorkloadEntry{
			{Address: clusterIngress2, Weight: 10, Ports: map[string]uint32{"http": 15443}},
			{Address: stableService + common.Sep + namespace + common.DotLocalDomainSuffix, Weight: 100, Ports: meshPorts},
		}
	)
=======

	const CLUSTER_INGRESS_1 = "ingress1.com"
	const CLUSTER_INGRESS_2 = "ingress2.com"
	const CANARY_SERVICE = "canaryService"
	const STABLE_SERVICE = "stableService"
	const NAMESPACE = "namespace"

	se := &istionetworkingv1alpha3.ServiceEntry{
		Endpoints: []*istionetworkingv1alpha3.WorkloadEntry{
			{Labels: map[string]string{}, Address: CLUSTER_INGRESS_1, Weight: 10, Ports: map[string]uint32{"http": 15443}},
			{Labels: map[string]string{}, Address: CLUSTER_INGRESS_2, Weight: 10, Ports: map[string]uint32{"http": 15443}},
		},
	}

	meshPorts := map[string]uint32{"http": 8080}

	weightedServices := map[string]*WeightedService{
		CANARY_SERVICE: {Weight: 10, Service: &v1.Service{ObjectMeta: v12.ObjectMeta{Name: CANARY_SERVICE, Namespace: NAMESPACE}}},
		STABLE_SERVICE: {Weight: 90, Service: &v1.Service{ObjectMeta: v12.ObjectMeta{Name: STABLE_SERVICE, Namespace: NAMESPACE}}},
	}
	weightedServicesZeroWeight := map[string]*WeightedService{
		CANARY_SERVICE: {Weight: 0, Service: &v1.Service{ObjectMeta: v12.ObjectMeta{Name: CANARY_SERVICE, Namespace: NAMESPACE}}},
		STABLE_SERVICE: {Weight: 100, Service: &v1.Service{ObjectMeta: v12.ObjectMeta{Name: STABLE_SERVICE, Namespace: NAMESPACE}}},
	}

	wantedEndpoints := []*istionetworkingv1alpha3.WorkloadEntry{
		{Address: CLUSTER_INGRESS_2, Weight: 10, Ports: map[string]uint32{"http": 15443}},
		{Address: STABLE_SERVICE + common.Sep + NAMESPACE + common.DotLocalDomainSuffix, Weight: 90, Ports: meshPorts},
		{Address: CANARY_SERVICE + common.Sep + NAMESPACE + common.DotLocalDomainSuffix, Weight: 10, Ports: meshPorts},
	}

	wantedEndpointsZeroWeights := []*istionetworkingv1alpha3.WorkloadEntry{
		{Address: CLUSTER_INGRESS_2, Weight: 10, Ports: map[string]uint32{"http": 15443}},
		{Address: STABLE_SERVICE + common.Sep + NAMESPACE + common.DotLocalDomainSuffix, Weight: 100, Ports: meshPorts},
	}
>>>>>>> b371d759

	testCases := []struct {
		name              string
		inputServiceEntry *istioNetworkingV1Alpha3.ServiceEntry
		weightedServices  map[string]*WeightedService
		clusterIngress    string
		meshPorts         map[string]uint32
<<<<<<< HEAD
		wantedEndpoints   []*istioNetworkingV1Alpha3.WorkloadEntry
=======
		wantedEndpoints   []*istionetworkingv1alpha3.WorkloadEntry
>>>>>>> b371d759
	}{
		{
			name:              "should return endpoints with assigned weights",
			inputServiceEntry: copyServiceEntry(se),
			weightedServices:  weightedServices,
			clusterIngress:    clusterIngress1,
			meshPorts:         meshPorts,
			wantedEndpoints:   wantedEndpoints,
		},
		{
			name:              "should return endpoints as is",
			inputServiceEntry: copyServiceEntry(se),
			weightedServices:  weightedServices,
			clusterIngress:    "random",
			meshPorts:         meshPorts,
			wantedEndpoints:   copyServiceEntry(se).Endpoints,
		},
		{
			name:              "should not return endpoints with zero weight",
			inputServiceEntry: copyServiceEntry(se),
			weightedServices:  weightedServicesZeroWeight,
			clusterIngress:    clusterIngress1,
			meshPorts:         meshPorts,
			wantedEndpoints:   wantedEndpointsZeroWeights,
		},
	}

	for _, c := range testCases {
		t.Run(c.name, func(t *testing.T) {
			updateEndpointsForWeightedServices(c.inputServiceEntry,
				c.weightedServices, c.clusterIngress, c.meshPorts)
			if len(c.inputServiceEntry.Endpoints) != len(c.wantedEndpoints) {
				t.Errorf("Wanted %d endpoints, got: %d", len(c.wantedEndpoints), len(c.inputServiceEntry.Endpoints))
			}
			for _, ep := range c.wantedEndpoints {
				for _, epResult := range c.inputServiceEntry.Endpoints {
					if ep.Address == epResult.Address {
						if ep.Weight != epResult.Weight {
							t.Errorf("Wanted endpoint weight %d, got: %d for Address %s", ep.Weight, epResult.Weight, ep.Address)
						}
					}
				}
			}
		})
	}
}

func makeGTP(name, namespace, identity, env, dnsPrefix string, creationTimestamp v12.Time) *v13.GlobalTrafficPolicy {
	return &v13.GlobalTrafficPolicy{
		ObjectMeta: v12.ObjectMeta{
			Name:              name,
			Namespace:         namespace,
			CreationTimestamp: creationTimestamp,
			Labels:            map[string]string{"identity": identity, "env": env},
		},
		Spec: model.GlobalTrafficPolicy{
			Policy: []*model.TrafficPolicy{{DnsPrefix: dnsPrefix}},
		},
	}
}

func TestUpdateGlobalGtpCache(t *testing.T) {
	setupForServiceEntryTests()
	var (
		envStage     = "stage"
		identity1    = "identity1"
		admiralCache = &AdmiralCache{GlobalTrafficCache: &globalTrafficCache{identityCache: make(map[string]*v13.GlobalTrafficPolicy), mutex: &sync.Mutex{}}}
		gtp1         = makeGTP("gtp1", "namespace1", identity1, envStage, "hellogtp1", v12.NewTime(time.Now().Add(time.Duration(-30))))
		gtp2         = makeGTP("gtp2", "namespace1", identity1, envStage, "hellogtp2", v12.NewTime(time.Now().Add(time.Duration(-15))))
		gtp7         = makeGTP("gtp7", "namespace1", identity1, envStage, "hellogtp7", v12.NewTime(time.Now().Add(time.Duration(-45))))
		gtp3         = makeGTP("gtp3", "namespace2", identity1, envStage, "hellogtp3", v12.NewTime(time.Now()))
		gtp4         = makeGTP("gtp4", "namespace1", identity1, envStage, "hellogtp4", v12.NewTime(time.Now().Add(time.Duration(-30))))
		gtp5         = makeGTP("gtp5", "namespace1", identity1, envStage, "hellogtp5", v12.NewTime(time.Now().Add(time.Duration(-15))))
		gtp6         = makeGTP("gtp6", "namespace3", identity1, envStage, "hellogtp6", v12.NewTime(time.Now()))
	)

	testCases := []struct {
		name        string
		identity    string
		env         string
		gtps        map[string][]*v13.GlobalTrafficPolicy
		expectedGtp *v13.GlobalTrafficPolicy
	}{
		{
			name:        "Should return nil when no GTP present",
			gtps:        map[string][]*v13.GlobalTrafficPolicy{},
			identity:    identity1,
			env:         envStage,
			expectedGtp: nil,
		},
		{
			name:        "Should return the only existing gtp",
			gtps:        map[string][]*v13.GlobalTrafficPolicy{"c1": {gtp1}},
			identity:    identity1,
			env:         envStage,
			expectedGtp: gtp1,
		},
		{
			name:        "Should return the gtp recently created within the cluster",
			gtps:        map[string][]*v13.GlobalTrafficPolicy{"c1": {gtp1, gtp2}},
			identity:    identity1,
			env:         envStage,
			expectedGtp: gtp2,
		},
		{
			name:        "Should return the gtp recently created from another cluster",
			gtps:        map[string][]*v13.GlobalTrafficPolicy{"c1": {gtp1, gtp2}, "c2": {gtp3}},
			identity:    identity1,
			env:         envStage,
			expectedGtp: gtp3,
		},
		{
			name:        "Should return the existing priority gtp within the cluster",
			gtps:        map[string][]*v13.GlobalTrafficPolicy{"c1": {gtp1, gtp2, gtp7}},
			identity:    identity1,
			env:         envStage,
			expectedGtp: gtp7,
		},
		{
			name:        "Should return the recently created priority gtp within the cluster",
			gtps:        map[string][]*v13.GlobalTrafficPolicy{"c1": {gtp5, gtp4, gtp1, gtp2}},
			identity:    identity1,
			env:         envStage,
			expectedGtp: gtp5,
		},
		{
			name:        "Should return the recently created priority gtp from another cluster",
			gtps:        map[string][]*v13.GlobalTrafficPolicy{"c1": {gtp1, gtp2, gtp4, gtp5, gtp7}, "c2": {gtp6}, "c3": {gtp3}},
			identity:    identity1,
			env:         envStage,
			expectedGtp: gtp6,
		},
	}

	for _, c := range testCases {
		t.Run(c.name, func(t *testing.T) {
			updateGlobalGtpCache(admiralCache, c.identity, c.env, c.gtps)
			gtp := admiralCache.GlobalTrafficCache.GetFromIdentity(c.identity, c.env)
			if !reflect.DeepEqual(c.expectedGtp, gtp) {
				t.Errorf("Test %s failed expected gtp: %v got %v", c.name, c.expectedGtp, gtp)
			}
		})
	}
}

func isLower(s string) bool {
	for _, r := range s {
		if !unicode.IsLower(r) && unicode.IsLetter(r) {
			return false
		}
	}
	return true
}

func TestIsBlueGreenStrategy(t *testing.T) {
	setupForServiceEntryTests()
	var (
		emptyRollout          *argo.Rollout
		rolloutWithEmptySpec  = &argo.Rollout{}
		rolloutWithNoStrategy = &argo.Rollout{
			Spec: argo.RolloutSpec{},
		}
		rolloutWithBlueGreenStrategy = &argo.Rollout{
			Spec: argo.RolloutSpec{
				Strategy: argo.RolloutStrategy{
					BlueGreen: &argo.BlueGreenStrategy{
						ActiveService: "active",
					},
				},
			},
		}
		rolloutWithCanaryStrategy = &argo.Rollout{
			Spec: argo.RolloutSpec{
				Strategy: argo.RolloutStrategy{
					Canary: &argo.CanaryStrategy{
						CanaryService: "canaryservice",
					},
				},
			},
		}
	)
	cases := []struct {
		name           string
		rollout        *argo.Rollout
		expectedResult bool
	}{
		{
			name: "Given argo rollout is configured with blue green rollout strategy" +
				"When isBlueGreenStrategy is called" +
				"Then it should return true",
			rollout:        rolloutWithBlueGreenStrategy,
			expectedResult: true,
		},
		{
			name: "Given argo rollout is configured with canary rollout strategy" +
				"When isBlueGreenStrategy is called" +
				"Then it should return false",
			rollout:        rolloutWithCanaryStrategy,
			expectedResult: false,
		},
		{
			name: "Given argo rollout is configured without any rollout strategy" +
				"When isBlueGreenStrategy is called" +
				"Then it should return false",
			rollout:        rolloutWithNoStrategy,
			expectedResult: false,
		},
		{
			name: "Given argo rollout is nil" +
				"When isBlueGreenStrategy is called" +
				"Then it should return false",
			rollout:        emptyRollout,
			expectedResult: false,
		},
		{
			name: "Given argo rollout has an empty Spec" +
				"When isBlueGreenStrategy is called" +
				"Then it should return false",
			rollout:        rolloutWithEmptySpec,
			expectedResult: false,
		},
	}
	for _, c := range cases {
		t.Run(c.name, func(t *testing.T) {
			result := isBlueGreenStrategy(c.rollout)
			if result != c.expectedResult {
				t.Errorf("expected: %t, got: %t", c.expectedResult, result)
			}
		})
	}
}<|MERGE_RESOLUTION|>--- conflicted
+++ resolved
@@ -395,21 +395,14 @@
 	admiralCache.GlobalTrafficCache = gtpCache
 	se := istioNetworkingV1Alpha3.ServiceEntry{
 		Hosts: []string{"dev.bar.global"},
-<<<<<<< HEAD
 		Endpoints: []*istioNetworkingV1Alpha3.WorkloadEntry{
-=======
-		Endpoints: []*istionetworkingv1alpha3.WorkloadEntry{
->>>>>>> b371d759
 			{Address: "127.0.0.1", Ports: map[string]uint32{"https": 80}, Labels: map[string]string{}, Network: "mesh1", Locality: "us-west", Weight: 100},
 		},
 	}
 
 	emptyEndpointSe := istioNetworkingV1Alpha3.ServiceEntry{
 		Hosts:     []string{"dev.bar.global"},
-<<<<<<< HEAD
 		Endpoints: []*istioNetworkingV1Alpha3.WorkloadEntry{},
-=======
-		Endpoints: []*istionetworkingv1alpha3.WorkloadEntry{},
 	}
 
 	dummyEndpointSe := istionetworkingv1alpha3.ServiceEntry{
@@ -417,7 +410,6 @@
 		Endpoints: []*istionetworkingv1alpha3.WorkloadEntry{
 			{Address: "dummy.admiral.global", Ports: map[string]uint32{"https": 80}, Labels: map[string]string{}, Network: "mesh1", Locality: "us-west", Weight: 100},
 		},
->>>>>>> b371d759
 	}
 
 	seConfig := v1alpha3.ServiceEntry{
@@ -426,26 +418,17 @@
 	}
 	seConfig.Name = "se1"
 	seConfig.Namespace = "admiral-sync"
-
-<<<<<<< HEAD
-=======
 	dummySeConfig := v1alpha3.ServiceEntry{
 		//nolint
 		Spec: dummyEndpointSe,
 	}
 	dummySeConfig.Name = "dummySe"
 	dummySeConfig.Namespace = "admiral-sync"
-
->>>>>>> b371d759
 	ctx := context.Background()
-
 	fakeIstioClient := istiofake.NewSimpleClientset()
 	fakeIstioClient.NetworkingV1alpha3().ServiceEntries("admiral-sync").Create(ctx, &seConfig, v12.CreateOptions{})
-<<<<<<< HEAD
-=======
 	fakeIstioClient.NetworkingV1alpha3().ServiceEntries("admiral-sync").Create(ctx, &dummySeConfig, v12.CreateOptions{})
 
->>>>>>> b371d759
 	rc := &RemoteController{
 		ServiceEntryController: &istio.ServiceEntryController{
 			IstioClient: fakeIstioClient,
@@ -462,15 +445,9 @@
 	rr := NewRemoteRegistry(nil, common.AdmiralParams{})
 	rr.PutRemoteController("cl1", rc)
 	rr.AdmiralCache = &admiralCache
-<<<<<<< HEAD
 	AddServiceEntriesWithDr(ctx, rr, map[string]string{"cl1": "cl1"}, map[string]*istioNetworkingV1Alpha3.ServiceEntry{"se1": &se})
 	AddServiceEntriesWithDr(ctx, rr, map[string]string{"cl1": "cl1"}, map[string]*istioNetworkingV1Alpha3.ServiceEntry{"se1": &emptyEndpointSe})
-=======
-	AddServiceEntriesWithDr(ctx, rr, map[string]string{"cl1": "cl1"}, map[string]*istionetworkingv1alpha3.ServiceEntry{"se1": &se})
-	AddServiceEntriesWithDr(ctx, rr, map[string]string{"cl1": "cl1"}, map[string]*istionetworkingv1alpha3.ServiceEntry{"se1": &emptyEndpointSe})
-	AddServiceEntriesWithDr(ctx, rr, map[string]string{"cl1": "cl1"}, map[string]*istionetworkingv1alpha3.ServiceEntry{"dummySe": &dummyEndpointSe})
-
->>>>>>> b371d759
+  AddServiceEntriesWithDr(ctx, rr, map[string]string{"cl1": "cl1"}, map[string]*istioNetworkingV1Alpha3.ServiceEntry{"dummySe": &dummyEndpointSe})
 }
 
 func TestCreateSeAndDrSetFromGtp(t *testing.T) {
@@ -503,11 +480,7 @@
 	se := &istioNetworkingV1Alpha3.ServiceEntry{
 		Addresses: []string{"240.10.1.0"},
 		Hosts:     []string{host},
-<<<<<<< HEAD
 		Endpoints: []*istioNetworkingV1Alpha3.WorkloadEntry{
-=======
-		Endpoints: []*istionetworkingv1alpha3.WorkloadEntry{
->>>>>>> b371d759
 			{Address: "127.0.0.1", Ports: map[string]uint32{"https": 80}, Labels: map[string]string{}, Locality: "us-west-2"},
 			{Address: "240.20.0.1", Ports: map[string]uint32{"https": 80}, Labels: map[string]string{}, Locality: "us-east-2"},
 		},
@@ -866,14 +839,10 @@
 	ctx := context.Background()
 
 	modifySidecarForLocalClusterCommunication(ctx, "test-sidecar-namespace", sidecarEgressMap, remoteController)
-<<<<<<< HEAD
-=======
-
 	sidecarObj, err := sidecarController.IstioClient.NetworkingV1alpha3().Sidecars("test-sidecar-namespace").Get(ctx, common.GetWorkloadSidecarName(), v12.GetOptions{})
 	if err == nil {
 		t.Errorf("expected 404 not found error but got nil")
 	}
->>>>>>> b371d759
 
 	sidecarObj, err := sidecarController.IstioClient.NetworkingV1alpha3().Sidecars("test-sidecar-namespace").Get(ctx, common.GetWorkloadSidecarName(), v12.GetOptions{})
 	if err == nil {
@@ -910,23 +879,16 @@
 	if err != nil {
 		t.Error(err)
 	}
-<<<<<<< HEAD
-=======
 
 	ctx := context.Background()
 	createdSidecar, err := sidecarController.IstioClient.NetworkingV1alpha3().Sidecars("test-sidecar-namespace").Create(ctx, existingSidecarObj, v12.CreateOptions{})
 	if err != nil {
 		t.Error(err)
 	}
->>>>>>> b371d759
 	if createdSidecar != nil {
-
 		sidecarEgressMap := make(map[string]common.SidecarEgress)
 		sidecarEgressMap["test-dependency-namespace"] = common.SidecarEgress{Namespace: "test-dependency-namespace", FQDN: "test-local-fqdn", CNAMEs: map[string]string{"test.myservice.global": "1"}}
-<<<<<<< HEAD
 		time.Sleep(5 * time.Second)
-=======
->>>>>>> b371d759
 		modifySidecarForLocalClusterCommunication(ctx, "test-sidecar-namespace", sidecarEgressMap, remoteController)
 
 		updatedSidecar, err := sidecarController.IstioClient.NetworkingV1alpha3().Sidecars("test-sidecar-namespace").Get(ctx, "default", v12.GetOptions{})
@@ -1044,11 +1006,7 @@
 		Location:        istioNetworkingV1Alpha3.ServiceEntry_MESH_INTERNAL,
 		Resolution:      istioNetworkingV1Alpha3.ServiceEntry_DNS,
 		SubjectAltNames: []string{"spiffe://prefix/my-first-service"},
-<<<<<<< HEAD
 		Endpoints: []*istioNetworkingV1Alpha3.WorkloadEntry{
-=======
-		Endpoints: []*istionetworkingv1alpha3.WorkloadEntry{
->>>>>>> b371d759
 			{Address: "dummy.admiral.global", Ports: map[string]uint32{"http": 0}, Locality: "us-west-2"},
 		},
 	}
@@ -1061,11 +1019,7 @@
 		Location:        istioNetworkingV1Alpha3.ServiceEntry_MESH_INTERNAL,
 		Resolution:      istioNetworkingV1Alpha3.ServiceEntry_DNS,
 		SubjectAltNames: []string{"spiffe://prefix/my-first-service"},
-<<<<<<< HEAD
 		Endpoints: []*istioNetworkingV1Alpha3.WorkloadEntry{
-=======
-		Endpoints: []*istionetworkingv1alpha3.WorkloadEntry{
->>>>>>> b371d759
 			{Address: "dummy.admiral.global", Ports: map[string]uint32{"http": 0}, Locality: "us-west-2"},
 		},
 	}
@@ -1078,11 +1032,7 @@
 		Location:        istioNetworkingV1Alpha3.ServiceEntry_MESH_INTERNAL,
 		Resolution:      istioNetworkingV1Alpha3.ServiceEntry_DNS,
 		SubjectAltNames: []string{"spiffe://prefix/my-first-service"},
-<<<<<<< HEAD
 		Endpoints: []*istioNetworkingV1Alpha3.WorkloadEntry{
-=======
-		Endpoints: []*istionetworkingv1alpha3.WorkloadEntry{
->>>>>>> b371d759
 			{Address: "dummy.admiral.global", Ports: map[string]uint32{"http": 0}, Locality: "us-west-2"},
 			{Address: "dummy.admiral.global", Ports: map[string]uint32{"http": 0}, Locality: "us-east-2"},
 		},
@@ -1096,11 +1046,7 @@
 		Location:        istioNetworkingV1Alpha3.ServiceEntry_MESH_INTERNAL,
 		Resolution:      istioNetworkingV1Alpha3.ServiceEntry_DNS,
 		SubjectAltNames: []string{"spiffe://prefix/my-first-service"},
-<<<<<<< HEAD
 		Endpoints: []*istioNetworkingV1Alpha3.WorkloadEntry{
-=======
-		Endpoints: []*istionetworkingv1alpha3.WorkloadEntry{
->>>>>>> b371d759
 			{Address: "dummy.admiral.global", Ports: map[string]uint32{"http": 0}, Locality: "us-west-2"},
 			{Address: "dummy.admiral.global", Ports: map[string]uint32{"http": 0}, Locality: "us-west-2"},
 			{Address: "dummy.admiral.global", Ports: map[string]uint32{"http": 0}, Locality: "us-east-2"},
@@ -1114,11 +1060,7 @@
 		Location:        istioNetworkingV1Alpha3.ServiceEntry_MESH_INTERNAL,
 		Resolution:      istioNetworkingV1Alpha3.ServiceEntry_DNS,
 		SubjectAltNames: []string{"spiffe://prefix/my-first-service"},
-<<<<<<< HEAD
 		Endpoints: []*istioNetworkingV1Alpha3.WorkloadEntry{
-=======
-		Endpoints: []*istionetworkingv1alpha3.WorkloadEntry{
->>>>>>> b371d759
 			{Address: "dummy.admiral.global", Ports: map[string]uint32{"http": 0}, Locality: "us-east-2"},
 		},
 	}
@@ -1131,11 +1073,7 @@
 		Location:        istioNetworkingV1Alpha3.ServiceEntry_MESH_INTERNAL,
 		Resolution:      istioNetworkingV1Alpha3.ServiceEntry_DNS,
 		SubjectAltNames: []string{"spiffe://prefix/my-first-service"},
-<<<<<<< HEAD
 		Endpoints:       []*istioNetworkingV1Alpha3.WorkloadEntry{},
-=======
-		Endpoints:       []*istionetworkingv1alpha3.WorkloadEntry{},
->>>>>>> b371d759
 	}
 
 	grpcSe := istioNetworkingV1Alpha3.ServiceEntry{
@@ -1146,11 +1084,7 @@
 		Location:        istioNetworkingV1Alpha3.ServiceEntry_MESH_INTERNAL,
 		Resolution:      istioNetworkingV1Alpha3.ServiceEntry_DNS,
 		SubjectAltNames: []string{"spiffe://prefix/my-first-service"},
-<<<<<<< HEAD
 		Endpoints: []*istioNetworkingV1Alpha3.WorkloadEntry{
-=======
-		Endpoints: []*istionetworkingv1alpha3.WorkloadEntry{
->>>>>>> b371d759
 			{Address: "dummy.admiral.global", Ports: map[string]uint32{"grpc": 0}, Locality: "us-west-2"},
 		},
 	}
@@ -1228,12 +1162,7 @@
 	//Run the test for every provided case
 	for _, c := range deploymentSeCreationTestCases {
 		t.Run(c.name, func(t *testing.T) {
-<<<<<<< HEAD
-			var createdSE *istioNetworkingV1Alpha3.ServiceEntry
-			createdSE = createServiceEntry(ctx, c.action, c.rc, &c.admiralCache, c.meshPorts, &c.deployment, c.serviceEntries)
-=======
 			createdSE := createServiceEntryForDeployment(ctx, c.action, c.rc, &c.admiralCache, c.meshPorts, &c.deployment, c.serviceEntries)
->>>>>>> b371d759
 			if !reflect.DeepEqual(createdSE, c.expectedResult) {
 				t.Errorf("Test %s failed, expected: %v got %v", c.name, c.expectedResult, createdSE)
 			}
@@ -1273,11 +1202,7 @@
 	//Run the test for every provided case
 	for _, c := range rolloutSeCreationTestCases {
 		t.Run(c.name, func(t *testing.T) {
-<<<<<<< HEAD
 			createdSE := createServiceEntryForRollout(ctx, admiral.Add, c.rc, &c.admiralCache, c.meshPorts, &c.rollout, map[string]*istioNetworkingV1Alpha3.ServiceEntry{})
-=======
-			createdSE := createServiceEntryForRollout(ctx, admiral.Add, c.rc, &c.admiralCache, c.meshPorts, &c.rollout, map[string]*istionetworkingv1alpha3.ServiceEntry{})
->>>>>>> b371d759
 			if !reflect.DeepEqual(createdSE, c.expectedResult) {
 				t.Errorf("Test %s failed, expected: %v got %v", c.name, c.expectedResult, createdSE)
 			}
@@ -1287,16 +1212,12 @@
 }
 
 func TestCreateServiceEntryForNewServiceOrPodRolloutsUsecase(t *testing.T) {
-<<<<<<< HEAD
 	setupForServiceEntryTests()
-=======
->>>>>>> b371d759
 	const (
 		namespace                  = "test-test"
 		serviceName                = "serviceNameActive"
 		rolloutPodHashLabel string = "rollouts-pod-template-hash"
 	)
-<<<<<<< HEAD
 	var (
 		ctx    = context.Background()
 		config = rest.Config{
@@ -1309,11 +1230,6 @@
 	rr, err := InitAdmiral(context.Background(), p)
 	if err != nil {
 		t.Fatalf("unable to initialize admiral, err: %v", err)
-=======
-	ctx := context.Background()
-	p := common.AdmiralParams{
-		KubeconfigPath: "testdata/fake.config",
->>>>>>> b371d759
 	}
 	rr.StartTime = time.Now().Add(-60 * time.Second)
 	d, err := admiral.NewDeploymentController("", make(chan struct{}), &test.MockDeploymentHandler{}, &config, time.Second*time.Duration(300))
@@ -1443,7 +1359,6 @@
 }
 
 func TestCreateServiceEntryForBlueGreenRolloutsUsecase(t *testing.T) {
-<<<<<<< HEAD
 	setupForServiceEntryTests()
 	const (
 		namespace                  = "test-test"
@@ -1464,23 +1379,6 @@
 	rr, err := InitAdmiral(context.Background(), p)
 	if err != nil {
 		t.Fatalf("unable to initialize admiral, err: %v", err)
-=======
-
-	const NAMESPACE = "test-test"
-	const ACTIVE_SERVICENAME = "serviceNameActive"
-	const PREVIEW_SERVICENAME = "serviceNamePreview"
-	const ROLLOUT_POD_HASH_LABEL string = "rollouts-pod-template-hash"
-
-	ctx := context.Background()
-
-	p := common.AdmiralParams{
-		KubeconfigPath:        "testdata/fake.config",
-		PreviewHostnamePrefix: "preview",
-	}
-	rr, _ := InitAdmiral(context.Background(), p)
-	config := rest.Config{
-		Host: "localhost",
->>>>>>> b371d759
 	}
 	rr.StartTime = time.Now().Add(-60 * time.Second)
 	d, err := admiral.NewDeploymentController("", make(chan struct{}), &test.MockDeploymentHandler{}, &config, time.Second*time.Duration(300))
@@ -1660,11 +1558,6 @@
 		rollout   = &argo.Rollout{}
 		meshPorts = map[string]uint32{"http": 8080}
 	)
-
-<<<<<<< HEAD
-=======
-	rollout := &argo.Rollout{}
->>>>>>> b371d759
 	rollout.Spec.Strategy = argo.RolloutStrategy{
 		BlueGreen: &argo.BlueGreenStrategy{
 			ActiveService:  activeService,
@@ -1673,14 +1566,8 @@
 	}
 	rollout.Spec.Template.Annotations = map[string]string{}
 	rollout.Spec.Template.Annotations[common.SidecarEnabledPorts] = "8080"
-
-<<<<<<< HEAD
 	endpoint := &istioNetworkingV1Alpha3.WorkloadEntry{
 		Labels: map[string]string{}, Address: clusterIngress1, Ports: map[string]uint32{"http": 15443},
-=======
-	endpoint := &istionetworkingv1alpha3.WorkloadEntry{
-		Labels: map[string]string{}, Address: CLUSTER_INGRESS_1, Ports: map[string]uint32{"http": 15443},
->>>>>>> b371d759
 	}
 
 	weightedServices := map[string]*WeightedService{
@@ -1688,40 +1575,23 @@
 		previewService: {Service: &coreV1.Service{ObjectMeta: v12.ObjectMeta{Name: previewService, Namespace: namespace}}},
 	}
 
-<<<<<<< HEAD
 	activeWantedEndpoints := &istioNetworkingV1Alpha3.WorkloadEntry{
 		Address: activeService + common.Sep + namespace + common.DotLocalDomainSuffix, Ports: meshPorts,
 	}
 
 	previewWantedEndpoints := &istioNetworkingV1Alpha3.WorkloadEntry{
 		Address: previewService + common.Sep + namespace + common.DotLocalDomainSuffix, Ports: meshPorts,
-=======
-	activeWantedEndpoints := &istionetworkingv1alpha3.WorkloadEntry{
-		Address: ACTIVE_SERVICE + common.Sep + NAMESPACE + common.DotLocalDomainSuffix, Ports: meshPorts,
-	}
-
-	previewWantedEndpoints := &istionetworkingv1alpha3.WorkloadEntry{
-		Address: PREVIEW_SERVICE + common.Sep + NAMESPACE + common.DotLocalDomainSuffix, Ports: meshPorts,
->>>>>>> b371d759
 	}
 
 	testCases := []struct {
 		name             string
 		rollout          *argo.Rollout
-<<<<<<< HEAD
 		inputEndpoint    *istioNetworkingV1Alpha3.WorkloadEntry
-=======
-		inputEndpoint    *istionetworkingv1alpha3.WorkloadEntry
->>>>>>> b371d759
 		weightedServices map[string]*WeightedService
 		clusterIngress   string
 		meshPorts        map[string]uint32
 		meshHost         string
-<<<<<<< HEAD
 		wantedEndpoints  *istioNetworkingV1Alpha3.WorkloadEntry
-=======
-		wantedEndpoints  *istionetworkingv1alpha3.WorkloadEntry
->>>>>>> b371d759
 	}{
 		{
 			name:             "should return endpoint with active service address",
@@ -1756,7 +1626,6 @@
 func TestUpdateEndpointsForWeightedServices(t *testing.T) {
 	setupForServiceEntryTests()
 	t.Parallel()
-<<<<<<< HEAD
 	const (
 		clusterIngress1 = "ingress1.com"
 		clusterIngress2 = "ingress2.com"
@@ -1790,55 +1659,13 @@
 			{Address: stableService + common.Sep + namespace + common.DotLocalDomainSuffix, Weight: 100, Ports: meshPorts},
 		}
 	)
-=======
-
-	const CLUSTER_INGRESS_1 = "ingress1.com"
-	const CLUSTER_INGRESS_2 = "ingress2.com"
-	const CANARY_SERVICE = "canaryService"
-	const STABLE_SERVICE = "stableService"
-	const NAMESPACE = "namespace"
-
-	se := &istionetworkingv1alpha3.ServiceEntry{
-		Endpoints: []*istionetworkingv1alpha3.WorkloadEntry{
-			{Labels: map[string]string{}, Address: CLUSTER_INGRESS_1, Weight: 10, Ports: map[string]uint32{"http": 15443}},
-			{Labels: map[string]string{}, Address: CLUSTER_INGRESS_2, Weight: 10, Ports: map[string]uint32{"http": 15443}},
-		},
-	}
-
-	meshPorts := map[string]uint32{"http": 8080}
-
-	weightedServices := map[string]*WeightedService{
-		CANARY_SERVICE: {Weight: 10, Service: &v1.Service{ObjectMeta: v12.ObjectMeta{Name: CANARY_SERVICE, Namespace: NAMESPACE}}},
-		STABLE_SERVICE: {Weight: 90, Service: &v1.Service{ObjectMeta: v12.ObjectMeta{Name: STABLE_SERVICE, Namespace: NAMESPACE}}},
-	}
-	weightedServicesZeroWeight := map[string]*WeightedService{
-		CANARY_SERVICE: {Weight: 0, Service: &v1.Service{ObjectMeta: v12.ObjectMeta{Name: CANARY_SERVICE, Namespace: NAMESPACE}}},
-		STABLE_SERVICE: {Weight: 100, Service: &v1.Service{ObjectMeta: v12.ObjectMeta{Name: STABLE_SERVICE, Namespace: NAMESPACE}}},
-	}
-
-	wantedEndpoints := []*istionetworkingv1alpha3.WorkloadEntry{
-		{Address: CLUSTER_INGRESS_2, Weight: 10, Ports: map[string]uint32{"http": 15443}},
-		{Address: STABLE_SERVICE + common.Sep + NAMESPACE + common.DotLocalDomainSuffix, Weight: 90, Ports: meshPorts},
-		{Address: CANARY_SERVICE + common.Sep + NAMESPACE + common.DotLocalDomainSuffix, Weight: 10, Ports: meshPorts},
-	}
-
-	wantedEndpointsZeroWeights := []*istionetworkingv1alpha3.WorkloadEntry{
-		{Address: CLUSTER_INGRESS_2, Weight: 10, Ports: map[string]uint32{"http": 15443}},
-		{Address: STABLE_SERVICE + common.Sep + NAMESPACE + common.DotLocalDomainSuffix, Weight: 100, Ports: meshPorts},
-	}
->>>>>>> b371d759
-
 	testCases := []struct {
 		name              string
 		inputServiceEntry *istioNetworkingV1Alpha3.ServiceEntry
 		weightedServices  map[string]*WeightedService
 		clusterIngress    string
 		meshPorts         map[string]uint32
-<<<<<<< HEAD
 		wantedEndpoints   []*istioNetworkingV1Alpha3.WorkloadEntry
-=======
-		wantedEndpoints   []*istionetworkingv1alpha3.WorkloadEntry
->>>>>>> b371d759
 	}{
 		{
 			name:              "should return endpoints with assigned weights",
