--- conflicted
+++ resolved
@@ -2,278 +2,23 @@
 
 import (
 	"context"
-<<<<<<< HEAD
 	"fmt"
 	"github.com/istio-ecosystem/admiral/admiral/pkg/controller/istio"
 	"sync"
 	"time"
 
-=======
-	"github.com/gogo/protobuf/proto"
-	"github.com/istio-ecosystem/admiral/admiral/pkg/apis/admiral/v1"
->>>>>>> 31e64955
 	"github.com/istio-ecosystem/admiral/admiral/pkg/controller/admiral"
 	"github.com/istio-ecosystem/admiral/admiral/pkg/controller/common"
 	"github.com/istio-ecosystem/admiral/admiral/pkg/controller/secret"
-<<<<<<< HEAD
 	"github.com/sirupsen/logrus"
 	"k8s.io/client-go/rest"
 
-	k8s "k8s.io/client-go/kubernetes"
-=======
-	"github.com/istio-ecosystem/admiral/admiral/pkg/controller/util"
-	"k8s.io/client-go/rest"
-	"strings"
-	"time"
-
-	"fmt"
-
-	"istio.io/istio/pkg/log"
-	"sync"
-
-	istioModel "istio.io/istio/pilot/pkg/model"
-	k8sAppsV1 "k8s.io/api/apps/v1"
-	k8sV1 "k8s.io/api/core/v1"
-
-	networking "istio.io/api/networking/v1alpha3"
-	istioKube "istio.io/istio/pilot/pkg/serviceregistry/kube"
-
-	meta_v1 "k8s.io/apimachinery/pkg/apis/meta/v1"
->>>>>>> 31e64955
 )
 
 const (
 	LogFormat    = "op=%s type=%v name=%v cluster=%s message=%s"
 	LogErrFormat = "op=%s type=%v name=%v cluster=%s, e=%v"
 )
-
-<<<<<<< HEAD
-type AdmiralParams struct {
-	KubeconfigPath             string
-	CacheRefreshDuration       time.Duration
-	ClusterRegistriesNamespace string
-	DependenciesNamespace      string
-	SyncNamespace              string
-	EnableSAN                  bool
-	SANPrefix                  string
-	SecretResolver             string
-	LabelSet                   *common.LabelSet
-	HostnameSuffix             string
-	WorkloadIdentityLabel      string
-}
-
-func (b AdmiralParams) String() string {
-	return fmt.Sprintf("KubeconfigPath=%v ", b.KubeconfigPath) +
-		fmt.Sprintf("CacheRefreshDuration=%v ", b.CacheRefreshDuration) +
-		fmt.Sprintf("ClusterRegistriesNamespace=%v ", b.ClusterRegistriesNamespace) +
-		fmt.Sprintf("DependenciesNamespace=%v ", b.DependenciesNamespace) +
-		fmt.Sprintf("EnableSAN=%v ", b.EnableSAN) +
-		fmt.Sprintf("SANPrefix=%v ", b.SANPrefix) +
-		fmt.Sprintf("SecretResolver=%v ", b.SecretResolver)
-}
-
-type RemoteController struct {
-	ClusterID            string
-	GlobalTraffic        *admiral.GlobalTrafficController
-	DeploymentController *admiral.DeploymentController
-	ServiceController    *admiral.ServiceController
-	PodController        *admiral.PodController
-	NodeController       *admiral.NodeController
-	ServiceEntryController *istio.ServiceEntryController
-	DestinationRuleController * istio.DestinationRuleController
-	VirtualServiceController * istio.VirtualServiceController
-	stop                 chan struct{}
-	//listener for normal types
-}
-
-type AdmiralCache struct {
-	CnameClusterCache               *common.MapOfMaps
-	CnameDependentClusterCache      *common.MapOfMaps
-	CnameIdentityCache              *sync.Map
-	IdentityClusterCache            *common.MapOfMaps
-	ClusterLocalityCache            *common.MapOfMaps
-	IdentityDependencyCache         *common.MapOfMaps
-	SubsetServiceEntryIdentityCache *sync.Map
-	ServiceEntryAddressStore        *common.ServiceEntryAddressStore
-	ConfigMapController             admiral.ConfigMapControllerInterface //todo this should be in the remotecontrollers map once we expand it to have one configmap per cluster
-}
-
-//This will handle call backs from the secret controller to provision
-//controllers watching config in remote clusters
-type RemoteRegistry struct {
-	config AdmiralParams
-	sync.Mutex
-	remoteControllers map[string]*RemoteController
-	secretClient      k8s.Interface
-	ctx               context.Context
-	AdmiralCache      *AdmiralCache
-}
-
-func (r *RemoteRegistry) shutdown() {
-
-	done := r.ctx.Done()
-	//wait for the context to close
-	<-done
-
-	//close the remote controllers stop channel
-	for _, v := range r.remoteControllers {
-		close(v.stop)
-	}
-=======
-func updateIdentityDependencyCache(sourceIdentity string, identityDependencyCache *common.MapOfMaps, dr *v1.Dependency) {
-	for _, dIdentity := range dr.Spec.Destinations {
-		identityDependencyCache.Put(dIdentity, sourceIdentity, sourceIdentity)
-	}
-	log.Infof(LogFormat, "Update", "dependency-cache", dr.Name, "", "Updated=true namespace="+dr.Namespace)
-}
-
-func handleDependencyRecord(identifier string, sourceIdentity string, admiralCache *AdmiralCache, rcs map[string]*RemoteController, config AdmiralParams, obj *v1.Dependency) {
-
-	destinationIdentitys := obj.Spec.Destinations
-
-	destinationClusters := make(map[string]string)
-
-	sourceClusters := make(map[string]string)
-
-	var serviceEntries = make(map[string]*networking.ServiceEntry)
-
-	for _, rc := range rcs {
-
-		//for every cluster the source identity is running, add their istio ingress as service entry address
-		tempDeployment := rc.DeploymentController.Cache.Get(sourceIdentity)
-		if tempDeployment != nil {
-			sourceClusters[rc.ClusterID] = rc.ClusterID
-			admiralCache.IdentityClusterCache.Put(sourceIdentity, rc.ClusterID, rc.ClusterID)
-		}
-
-		//create and store destination service entries
-		for _, destinationCluster := range destinationIdentitys {
-			destDeployment := rc.DeploymentController.Cache.Get(destinationCluster)
-			if destDeployment == nil {
-				continue
-			}
-
-			//deployment can be in multiple clusters, create SEs for all clusters
-
-			for _, deployment := range destDeployment.Deployments {
-
-				admiralCache.IdentityClusterCache.Put(destinationCluster, rc.ClusterID, rc.ClusterID)
-
-				deployments := rc.DeploymentController.Cache.Get(destinationCluster)
-
-				if deployments == nil || len(deployments.Deployments) == 0 {
-					continue
-				}
-				//TODO pass deployment
-
-				tmpSe := createServiceEntry(rc, config, admiralCache, deployment[0], serviceEntries)
-
-				if tmpSe == nil {
-					continue
-				}
-
-				destinationClusters[rc.ClusterID] = tmpSe.Hosts[0] //Only single host supported
-
-				admiralCache.CnameIdentityCache.Store(tmpSe.Hosts[0], destinationCluster)
-
-				serviceEntries[tmpSe.Hosts[0]] = tmpSe
-			}
-
-		}
-	}
-
-	if len(sourceClusters) == 0 || len(serviceEntries) == 0 {
-		log.Infof(LogFormat, "Event", "dependency-record", sourceIdentity, "", "skipped")
-		return
-	}
-
-	for dCluster, globalFqdn := range destinationClusters {
-		for _, sCluster := range sourceClusters {
-			admiralCache.CnameClusterCache.Put(globalFqdn, dCluster, dCluster)
-			admiralCache.CnameDependentClusterCache.Put(globalFqdn, sCluster, sCluster)
-			//filter out the source clusters same as destinationClusters
-			delete(sourceClusters, dCluster)
-		}
-	}
-
-	//add service entries for all dependencies in source cluster
-	AddServiceEntriesWithDr(admiralCache, sourceClusters, rcs, serviceEntries, config.SyncNamespace)
-}
-
-func getIstioResourceName(host string, suffix string) string {
-	return strings.ToLower(host) + suffix
-}
-
-
-func createIstioConfig(schema istio.ProtoSchema, object proto.Message, name string, namespace string) (*istio.Config, error) {
-	return istio.ConvertIstioType(schema, object, name, namespace)
-}
-
-func makeVirtualService(host string, destination string, port uint32) *networking.VirtualService {
-	return &networking.VirtualService{Hosts: []string{host},
-		Gateways: []string{common.Mesh, common.MulticlusterIngressGateway},
-		ExportTo: []string{"*"},
-		Http:     []*networking.HTTPRoute{{Route: []*networking.HTTPRouteDestination{{Destination: &networking.Destination{Host: destination, Port: &networking.PortSelector{Port: &networking.PortSelector_Number{Number: port}}}}}}}}
-}
-
-
-func getDestinationRule(host string) *networking.DestinationRule {
-	return &networking.DestinationRule{Host: host,
-		TrafficPolicy: &networking.TrafficPolicy{Tls: &networking.TLSSettings{Mode: networking.TLSSettings_ISTIO_MUTUAL}}}
-}
-
-func getServiceForDeployment(rc *RemoteController, deployment *k8sAppsV1.Deployment) *k8sV1.Service {
-
-	if deployment == nil {
-		return nil
-	}
-	cachedService := rc.ServiceController.Cache.Get(deployment.Namespace)
-
-	if cachedService == nil {
-		return nil
-	}
-	var matchedService *k8sV1.Service
-	for _, service := range cachedService.Service[deployment.Namespace] {
-		var match = true
-		for lkey, lvalue := range service.Spec.Selector {
-			value, ok := deployment.Spec.Selector.MatchLabels[lkey]
-			if !ok || value != lvalue {
-				match = false
-				break
-			}
-		}
-		//make sure the service matches the deployment Selector and also has a mesh port in the port spec
-		if match {
-			ports := GetMeshPorts(rc.ClusterID, service, deployment)
-			if len(ports) > 0 {
-				matchedService = service
-				break
-			}
-		}
-	}
-	return matchedService
-}
-
-func getDependentClusters(dependents *common.Map, identityClusterCache *common.MapOfMaps, sourceServices map[string]*k8sV1.Service) map[string]string {
-	var dependentClusters = make(map[string]string)
-	//TODO optimize this map construction
-	if dependents != nil {
-		for identity, clusters := range identityClusterCache.Map() {
-			for depIdentity, _ := range dependents.Map() {
-				if identity == depIdentity {
-					for _, clusterId := range clusters.Map() {
-						_, ok := sourceServices[clusterId]
-						if !ok {
-							dependentClusters[clusterId] = clusterId
-						}
-					}
-				}
-			}
-		}
-	}
-	return dependentClusters
->>>>>>> 31e64955
-}
 
 func InitAdmiral(ctx context.Context, params AdmiralParams) (*RemoteRegistry, error) {
 
@@ -304,7 +49,7 @@
 		IdentityDependencyCache:         common.NewMapOfMaps(),
 		CnameIdentityCache:              &sync.Map{},
 		SubsetServiceEntryIdentityCache: &sync.Map{},
-		ServiceEntryAddressStore:	     &ServiceEntryAddressStore{EntryAddresses: map[string]string{}, Addresses: []string{},}}
+		ServiceEntryAddressStore:        &ServiceEntryAddressStore{EntryAddresses: map[string]string{}, Addresses: []string{}}}
 
 	configMapController, err := admiral.NewConfigMapController(w.config.KubeconfigPath, w.config.SyncNamespace)
 	if err != nil {
@@ -355,57 +100,35 @@
 
 	var err error
 
-<<<<<<< HEAD
 	logrus.Infof("starting global traffic policy controller custerID: %v", clusterID)
-=======
-	log.Infof("starting global traffic policy controller clusterID: %v", clusterID)
->>>>>>> 31e64955
 	rc.GlobalTraffic, err = admiral.NewGlobalTrafficController(stop, &GlobalTrafficHandler{RemoteRegistry: r}, clientConfig, resyncPeriod)
 
 	if err != nil {
 		return fmt.Errorf(" Error with GlobalTrafficController controller init: %v", err)
 	}
 
-<<<<<<< HEAD
-	logrus.Infof("starting deployment controller custerID: %v", clusterID)
-	rc.DeploymentController, err = admiral.NewDeploymentController(stop, &DeploymentHandler{RemoteRegistry: r}, clientConfig, resyncPeriod)
-=======
-	log.Infof("starting deployment controller clusterID: %v", clusterID)
+	logrus.Infof("starting deployment controller clusterID: %v", clusterID)
 	rc.DeploymentController, err = admiral.NewDeploymentController(stop, &DeploymentHandler{RemoteRegistry: r}, clientConfig, resyncPeriod, r.config.LabelSet)
->>>>>>> 31e64955
 
 	if err != nil {
 		return fmt.Errorf(" Error with DeploymentController controller init: %v", err)
 	}
 
-<<<<<<< HEAD
-	logrus.Infof("starting pod controller custerID: %v", clusterID)
-	rc.PodController, err = admiral.NewPodController(stop, &PodHandler{RemoteRegistry: r}, clientConfig, resyncPeriod)
-=======
-	log.Infof("starting pod controller clusterID: %v", clusterID)
+	logrus.Infof("starting pod controller clusterID: %v", clusterID)
 	rc.PodController, err = admiral.NewPodController(stop, &PodHandler{RemoteRegistry: r}, clientConfig, resyncPeriod, r.config.LabelSet)
->>>>>>> 31e64955
 
 	if err != nil {
 		return fmt.Errorf(" Error with PodController controller init: %v", err)
 	}
 
-<<<<<<< HEAD
-	logrus.Infof("starting node controller custerID: %v", clusterID)
-=======
-	log.Infof("starting node controller clusterID: %v", clusterID)
->>>>>>> 31e64955
+	logrus.Infof("starting node controller clusterID: %v", clusterID)
 	rc.NodeController, err = admiral.NewNodeController(stop, &NodeHandler{RemoteRegistry: r}, clientConfig)
 
 	if err != nil {
 		return fmt.Errorf(" Error with NodeController controller init: %v", err)
 	}
 
-<<<<<<< HEAD
-	logrus.Infof("starting service controller custerID: %v", clusterID)
-=======
-	log.Infof("starting service controller clusterID: %v", clusterID)
->>>>>>> 31e64955
+	logrus.Infof("starting service controller clusterID: %v", clusterID)
 	rc.ServiceController, err = admiral.NewServiceController(stop, &ServiceHandler{RemoteRegistry: r}, clientConfig, resyncPeriod)
 
 	if err != nil {
@@ -422,7 +145,6 @@
 	logrus.Infof("starting destination rule controller for custerID: %v", clusterID)
 	rc.DestinationRuleController, err = istio.NewDestinationRuleController(stop, &DestinationRuleHandler{RemoteRegistry: r, ClusterID:clusterID}, clientConfig, resyncPeriod)
 
-<<<<<<< HEAD
 	if err != nil {
 		return fmt.Errorf(" Error with DestinationRuleController init: %v", err)
 	}
@@ -437,249 +159,6 @@
 	r.Lock()
 	defer r.Unlock()
 	r.remoteControllers[clusterID] = &rc
-=======
-		if m.Namespace == r.config.SyncNamespace {
-			log.Infof(LogFormat, "Event", e.String(), m.Name, clusterId, "Skipping the namespace: "+m.Namespace)
-			return
-		}
-
-		if len(virtualService.Hosts) > 1 {
-			log.Errorf(LogFormat, "Event", e.String(), m.Name, clusterId, "Skipping as multiple hosts not supported for virtual service namespace="+m.Namespace)
-			return
-		}
-
-		dependentClusters := r.AdmiralCache.CnameDependentClusterCache.Get(virtualService.Hosts[0])
-
-		if dependentClusters == nil {
-			log.Infof(LogFormat, "Event", e.String(), m.Name, clusterId, "No dependent clusters found")
-			return
-		}
-
-		log.Infof(LogFormat, "Event", e.String(), m.Name, clusterId, "Processing")
-
-		for _, dependentCluster := range dependentClusters.Map() {
-
-			rc := r.remoteControllers[dependentCluster]
-
-			if clusterId != dependentCluster {
-
-				if istio.EventDelete == e {
-
-					log.Infof(LogFormat, "Delete", istioModel.DestinationRule.Type, m.Name, clusterId, "Success")
-					rc.IstioConfigStore.Delete(istioModel.DestinationRule.Type, m.Name, r.config.SyncNamespace)
-
-				} else {
-
-					exist := rc.IstioConfigStore.Get(istioModel.VirtualService.Type, m.Name, r.config.SyncNamespace)
-
-					//change destination host for all http routes <service_name>.<ns>. to same as host on the virtual service
-					for _, httpRoute := range virtualService.Http {
-						for _, destination := range httpRoute.Route {
-							//get at index 0, we do not support wildcards or multiple hosts currently
-							destination.Destination.Host = virtualService.Hosts[0]
-						}
-					}
-
-					for _, tlsRoute := range virtualService.Tls {
-						for _, destination := range tlsRoute.Route {
-							//get at index 0, we do not support wildcards or multiple hosts currently
-							destination.Destination.Host = virtualService.Hosts[0]
-						}
-					}
-
-					addUpdateIstioResource(rc, m, exist, istioModel.VirtualService.Type, r.config.SyncNamespace)
-				}
-			}
-
-		}
-
-	})
-
-	configStore.RegisterEventHandler(istioModel.DestinationRule.Type, func(m istio.Config, e istio.Event) {
-		destinationRule := m.Spec.(*networking.DestinationRule)
-
-		clusterId := remoteController.ClusterID
-
-		localDrName := m.Name + "-local"
-
-		var localIdentityId string
-
-		if m.Namespace == r.config.SyncNamespace || m.Namespace == common.NamespaceKubeSystem {
-			log.Infof(LogFormat, "Event", e.String(), m.Name, clusterId, "Skipping the namespace: "+m.Namespace)
-			return
-		}
-
-		dependentClusters := r.AdmiralCache.CnameDependentClusterCache.Get(destinationRule.Host)
-
-		if dependentClusters == nil {
-			log.Infof("Skipping event: %s from cluster %s for %v", e.String(), clusterId, destinationRule)
-			log.Infof(LogFormat, "Event", e.String(), m.Name, clusterId, "No dependent clusters found")
-			return
-		}
-
-		log.Infof(LogFormat, "Event", e.String(), m.Name, clusterId, "Processing")
-
-		//Create label based service entry in source and dependent clusters for subset routing to work
-		host := destinationRule.Host
-
-		basicSEName := getIstioResourceName(host, "-se")
-
-		seName := getIstioResourceName(m.Name, "-se")
-
-		allDependentClusters := make(map[string]string)
-
-		util.MapCopy(allDependentClusters, dependentClusters.Map())
-
-		allDependentClusters[clusterId] = clusterId
-
-		for _, dependentCluster := range allDependentClusters {
-
-			rc := r.remoteControllers[dependentCluster]
-
-			var newServiceEntry *istio.Config
-
-			var existsServiceEntry *istio.Config
-
-			var drServiceEntries = make(map[string]*networking.ServiceEntry)
-
-			exist := rc.IstioConfigStore.Get(istioModel.ServiceEntry.Type, basicSEName, r.config.SyncNamespace)
-
-			var identityId = ""
-
-			if exist == nil {
-
-				log.Warnf(LogFormat, "Find", istioModel.ServiceEntry.Type, basicSEName, clusterID, "Failed")
-
-			} else {
-
-				serviceEntry := exist.Spec.(*networking.ServiceEntry)
-
-				identityRaw, ok := r.AdmiralCache.CnameIdentityCache.Load(serviceEntry.Hosts[0])
-
-				if ok {
-					identityId = fmt.Sprintf("%v", identityRaw)
-					if dependentCluster == clusterId {
-						localIdentityId = identityId
-					}
-					drServiceEntries = createSeWithDrLabels(remoteController, dependentCluster == clusterId, identityId, seName, serviceEntry, destinationRule, r.AdmiralCache.ServiceEntryAddressStore, r.AdmiralCache.ConfigMapController)
-				}
-
-			}
-
-			if istio.EventDelete == e {
-
-				rc.IstioConfigStore.Delete(istioModel.DestinationRule.Type, m.Name, r.config.SyncNamespace)
-				log.Infof(LogFormat, "Delete", istioModel.ServiceEntry.Type, m.Name, clusterId, "success")
-				rc.IstioConfigStore.Delete(istioModel.ServiceEntry.Type, seName, r.config.SyncNamespace)
-				log.Infof(LogFormat, "Delete", istioModel.ServiceEntry.Type, seName, clusterId, "success")
-				for _, subset := range destinationRule.Subsets {
-					sseName := seName + common.Dash + subset.Name
-					rc.IstioConfigStore.Delete(istioModel.ServiceEntry.Type, sseName, r.config.SyncNamespace)
-					log.Infof(LogFormat, "Delete", istioModel.ServiceEntry.Type, sseName, clusterId, "success")
-				}
-				rc.IstioConfigStore.Delete(istioModel.DestinationRule.Type, localDrName, r.config.SyncNamespace)
-				log.Infof(LogFormat, "Delete", istioModel.DestinationRule.Type, localDrName, clusterId, "success")
-
-			} else {
-
-				exist := rc.IstioConfigStore.Get(istioModel.DestinationRule.Type, m.Name, r.config.SyncNamespace)
-
-				//copy destination rule only to other clusters
-				if dependentCluster != clusterId {
-					addUpdateIstioResource(rc, m, exist, istioModel.DestinationRule.Type, r.config.SyncNamespace)
-				}
-
-				if drServiceEntries != nil {
-					for _seName, se := range drServiceEntries {
-						existsServiceEntry = rc.IstioConfigStore.Get(istioModel.ServiceEntry.Type, _seName, r.config.SyncNamespace)
-						newServiceEntry, err = createIstioConfig(istio.ServiceEntryProto, se, _seName, r.config.SyncNamespace)
-						if err != nil {
-							log.Warnf(LogErrFormat, "Create", istioModel.ServiceEntry.Type, seName, clusterId, err)
-						}
-						if newServiceEntry != nil {
-							addUpdateIstioResource(rc, *newServiceEntry, existsServiceEntry, istioModel.ServiceEntry.Type, r.config.SyncNamespace)
-						}
-						//cache the subset service entries for updating them later for pod events
-						if dependentCluster == clusterId && se.Resolution == networking.ServiceEntry_STATIC {
-							r.AdmiralCache.SubsetServiceEntryIdentityCache.Store(identityId, map[string]string{_seName: clusterId})
-						}
-					}
-				}
-
-				if dependentCluster == clusterId {
-					//we need a destination rule with local fqdn for destination rules created with cnames to work in local cluster
-					createDestinationRuleForLocal(remoteController, localDrName, localIdentityId, clusterId, destinationRule, r.config.SyncNamespace, r.config.HostnameSuffix, r.config.LabelSet.WorkloadIdentityLabel)
-				}
-
-			}
-		}
-
-	})
-
-	remoteController.IstioConfigStore = configStore
-
-	go configStore.Run(stop)
-	return nil
-}
-
-func createDestinationRuleForLocal(remoteController *RemoteController, localDrName string, identityId string, clusterId string,
-	destinationRule *networking.DestinationRule, syncNamespace string, nameSuffix string, identifier string) {
-
-	deployment := remoteController.DeploymentController.Cache.Get(identityId)
-
-	if deployment == nil || len(deployment.Deployments) == 0 {
-		log.Errorf(LogFormat, "Find", "deployment", identityId, remoteController.ClusterID, "Couldn't find deployment with identity")
-		return
-	}
-
-	//TODO this will pull a random deployment from some cluster which might not be the right deployment
-	var deploymentInstance *k8sAppsV1.Deployment
-	for _, value := range deployment.Deployments {
-		deploymentInstance = value[0]
-		break
-	}
-
-	serviceInstance := getServiceForDeployment(remoteController, deploymentInstance)
-
-	cname := common.GetCname(deploymentInstance, identifier, nameSuffix)
-	if cname == destinationRule.Host {
-		destinationRule.Host = serviceInstance.Name + common.Sep + serviceInstance.Namespace + common.DotLocalDomainSuffix
-		existsDestinationRule := remoteController.IstioConfigStore.Get(istioModel.DestinationRule.Type, localDrName, syncNamespace)
-		newDestinationRule, err := createIstioConfig(istio.DestinationRuleProto, destinationRule, localDrName, syncNamespace)
-
-		if err != nil {
-			log.Warnf(LogErrFormat, "Create", istioModel.DestinationRule.Type, localDrName, clusterId, err)
-		}
-		if newDestinationRule != nil {
-			addUpdateIstioResource(remoteController, *newDestinationRule, existsDestinationRule, istioModel.DestinationRule.Type, syncNamespace)
-		}
-	}
-}
-
-func copyEndpoint(e *networking.ServiceEntry_Endpoint) *networking.ServiceEntry_Endpoint {
-	labels := make(map[string]string)
-	util.MapCopy(labels, e.Labels)
-	ports := make(map[string]uint32)
-	util.MapCopy(ports, e.Ports)
-	return &networking.ServiceEntry_Endpoint{Address: e.Address, Ports: ports, Locality: e.Locality, Labels: labels}
-}
-
-func addUpdateIstioResource(rc *RemoteController, m istio.Config, exist *istio.Config, t string, syncNamespace string) {
-	var e error
-	var verb string
-	if exist == nil {
-		m.Namespace = syncNamespace
-		m.ResourceVersion = ""
-		verb = "Add"
-		_, e = rc.IstioConfigStore.Create(m)
-
-	} else {
-		if len(exist.Labels) > 0 {
-			if _, ok := exist.Labels["disable-update"]; ok {
-				verb = "Skipped"
-			}
-		}
->>>>>>> 31e64955
 
 	logrus.Infof("Create Controller %s", clusterID)
 
