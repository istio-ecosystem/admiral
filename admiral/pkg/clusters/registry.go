--- conflicted
+++ resolved
@@ -44,10 +44,6 @@
 	gtpCache := &globalTrafficCache{}
 	gtpCache.identityCache = make(map[string]*v1.GlobalTrafficPolicy)
 	gtpCache.mutex = &sync.Mutex{}
-
-	rpCache := &routingPolicyCache{}
-	rpCache.identityCache = make(map[string]*v1.RoutingPolicy)
-	rpCache.mutex = &sync.Mutex{}
 
 	rpFilterCache := &routingPolicyFilterCache{}
 	rpFilterCache.filterCache = make(map[string]map[string]map[string]string)
@@ -67,12 +63,7 @@
 		ServiceEntryAddressStore:        &ServiceEntryAddressStore{EntryAddresses: map[string]string{}, Addresses: []string{}},
 		GlobalTrafficCache:              gtpCache,
 		SeClusterCache:                  common.NewMapOfMaps(),
-<<<<<<< HEAD
-		RoutingPolicyCache: 			 rpCache,
 		RoutingPolicyFilterCache:		 rpFilterCache,
-=======
-
->>>>>>> cfe0860c
 		argoRolloutsEnabled: params.ArgoRolloutsEnabled,
 	}
 
@@ -161,7 +152,6 @@
 		}
 	}
 
-<<<<<<< HEAD
 	log.Infof("starting Routing Policies controller for custerID: %v", clusterID)
 	rc.RoutingPolicyController, err = admiral.NewRoutingPoliciesController(stop, &RoutingPolicyHandler{RemoteRegistry: r, ClusterID: clusterID}, clientConfig, 1 * time.Minute)
 
@@ -169,8 +159,6 @@
 		return fmt.Errorf(" Error with VirtualServiceController init: %v", err)
 	}
 
-=======
->>>>>>> cfe0860c
 	log.Infof("starting node controller clusterID: %v", clusterID)
 	rc.NodeController, err = admiral.NewNodeController(clusterID, stop, &NodeHandler{RemoteRegistry: r, ClusterID: clusterID}, clientConfig)
 
