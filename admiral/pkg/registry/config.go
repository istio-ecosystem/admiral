package registry

import (
	admiralV1Alpha1 "github.com/istio-ecosystem/admiral/admiral/pkg/apis/admiral/v1alpha1"
	"github.com/istio-ecosystem/admiral/admiral/pkg/controller/admiral"
	networking "istio.io/api/networking/v1alpha3"
)

type IdentityConfig struct {
	IdentityName string                            `json:"identityName"`
	Clusters     map[string]*IdentityConfigCluster `json:"clusters"`
	ClientAssets map[string]string                 `json:"clientAssets"`
}

func (config *IdentityConfig) PutClusterConfig(name string, clusterConfig IdentityConfigCluster) error {
	return nil
}

type IdentityConfigCluster struct {
	Name            string `json:"name"`
	Locality        string `json:"locality"`
	IngressEndpoint string `json:"ingressEndpoint"`
	IngressPort     string `json:"ingressPort"`
	IngressPortName string `json:"ingressPortName"`
	// env -> rollout/deploy -> IdentityConfigEnvironment
	Environment map[string]*IdentityConfigEnvironment `json:"environment"`
}

func (config *IdentityConfigCluster) PutEnvironment(name string, environmentConfig IdentityConfigEnvironment) error {
	return nil
}

func (config *IdentityConfigCluster) PutClientAssets(clientAssets []string) error {
	return nil
}

type RegistryServiceConfig struct {
	Name      string            `json:"name"`
	Weight    int               `json:"weight,omitempty,default=-1"`
	Ports     map[string]uint32 `json:"ports"`
	Selectors map[string]string `json:"selectors"`
}

type TrafficPolicy struct {
	GlobalTrafficPolicy    admiralV1Alpha1.GlobalTrafficPolicy    `json:"globaltrafficpolicy"`
	OutlierDetection       admiralV1Alpha1.OutlierDetection       `json:"outlierdetection"`
	ClientConnectionConfig admiralV1Alpha1.ClientConnectionConfig `json:"clientconnectionconfig"`
}

type TypeConfig struct {
	Strategy  string            `json:"strategy"`
	Selectors map[string]string `json:"selectors"`
}

type IdentityConfigEnvironment struct {
<<<<<<< HEAD
	Name          string                              `json:"name"`
	Namespace     string                              `json:"namespace"`
	Services      map[string][]*RegistryServiceConfig `json:"services"`
	ServiceName   string                              `json:"serviceName"`
	Type          map[string]*TypeConfig              `json:"type"`
	Ports         []*networking.ServicePort           `json:"ports"`
	TrafficPolicy TrafficPolicy                       `json:"trafficPolicy"`
	Event         admiral.EventType                   `json:"event"`
=======
	Name          string                            `json:"name"`
	Namespace     string                            `json:"namespace"`
	Services      map[string]*RegistryServiceConfig `json:"services"`
	ServiceName   string                            `json:"serviceName"`
	Type          string                            `json:"type"`
	Selectors     map[string]string                 `json:"selectors"`
	Ports         []*networking.ServicePort         `json:"ports"`
	TrafficPolicy TrafficPolicy                     `json:"trafficPolicy"`
	Event         admiral.EventType                 `json:"event"`
>>>>>>> 61c8b711
}

type RegistryServiceConfigSorted []*RegistryServiceConfig

func (r RegistryServiceConfigSorted) Len() int {
	return len(r)
}

func (r RegistryServiceConfigSorted) Less(i, j int) bool {
	return r[i].Name < r[j].Name
}

func (r RegistryServiceConfigSorted) Swap(i, j int) {
	r[i], r[j] = r[j], r[i]
}<|MERGE_RESOLUTION|>--- conflicted
+++ resolved
@@ -53,7 +53,6 @@
 }
 
 type IdentityConfigEnvironment struct {
-<<<<<<< HEAD
 	Name          string                              `json:"name"`
 	Namespace     string                              `json:"namespace"`
 	Services      map[string][]*RegistryServiceConfig `json:"services"`
@@ -62,17 +61,20 @@
 	Ports         []*networking.ServicePort           `json:"ports"`
 	TrafficPolicy TrafficPolicy                       `json:"trafficPolicy"`
 	Event         admiral.EventType                   `json:"event"`
-=======
-	Name          string                            `json:"name"`
-	Namespace     string                            `json:"namespace"`
-	Services      map[string]*RegistryServiceConfig `json:"services"`
-	ServiceName   string                            `json:"serviceName"`
-	Type          string                            `json:"type"`
-	Selectors     map[string]string                 `json:"selectors"`
-	Ports         []*networking.ServicePort         `json:"ports"`
-	TrafficPolicy TrafficPolicy                     `json:"trafficPolicy"`
-	Event         admiral.EventType                 `json:"event"`
->>>>>>> 61c8b711
+}
+
+type RegistryServiceConfigSorted []*RegistryServiceConfig
+
+func (r RegistryServiceConfigSorted) Len() int {
+	return len(r)
+}
+
+func (r RegistryServiceConfigSorted) Less(i, j int) bool {
+	return r[i].Name < r[j].Name
+}
+
+func (r RegistryServiceConfigSorted) Swap(i, j int) {
+	r[i], r[j] = r[j], r[i]
 }
 
 type RegistryServiceConfigSorted []*RegistryServiceConfig
