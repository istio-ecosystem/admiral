package admiral

import (
	"github.com/google/go-cmp/cmp"
	"github.com/istio-ecosystem/admiral/admiral/pkg/controller/common"
	"github.com/istio-ecosystem/admiral/admiral/pkg/test"
	"k8s.io/api/core/v1"
	"k8s.io/apimachinery/pkg/util/intstr"
	"k8s.io/client-go/tools/clientcmd"
	"sync"
	"testing"
	"time"
)

func TestNewServiceController(t *testing.T) {
	config, err := clientcmd.BuildConfigFromFlags("", "../../test/resources/admins@fake-cluster.k8s.local")
	if err != nil {
		t.Errorf("%v", err)
	}
	stop := make(chan struct{})
	handler := test.MockServiceHandler{}

	serviceController, err := NewServiceController(stop, &handler, config, time.Duration(1000))

	if err != nil {
		t.Errorf("Unexpected err %v", err)
	}

	if serviceController == nil {
		t.Errorf("Service controller should never be nil without an error thrown")
	}
}

//Doing triple duty - also testing get/delete
func TestServiceCache_Put(t *testing.T) {
	serviceCache := serviceCache{}
	serviceCache.cache = make(map[string]*ServiceClusterEntry)
	serviceCache.mutex = &sync.Mutex{}

	service := &v1.Service{}
	service.Name = "Test Service"
	service.Namespace = "ns"

	serviceCache.Put(service)

	if serviceCache.getKey(service) != "ns" {
		t.Errorf("Incorrect key. Got %v, expected ns", serviceCache.getKey(service))
	}
	if !cmp.Equal(serviceCache.Get("ns").Service["ns"][service.Name], service) {
		t.Errorf("Incorrect service fount. Diff: %v", cmp.Diff(serviceCache.Get("ns").Service["ns"], service))
	}

	length := len(serviceCache.Get("ns").Service["ns"])

	serviceCache.Put(service)

	if serviceCache.getKey(service) != "ns" {
		t.Errorf("Incorrect key. Got %v, expected ns", serviceCache.getKey(service))
	}
	if !cmp.Equal(serviceCache.Get("ns").Service["ns"][service.Name], service) {
		t.Errorf("Incorrect service fount. Diff: %v", cmp.Diff(serviceCache.Get("ns").Service["ns"], service))
	}
	if (length) != len(serviceCache.Get("ns").Service["ns"]) {
		t.Errorf("Re-added the same service. Cache length expected %v, got %v", length, len(serviceCache.Get("ns").Service["ns"]))
	}

	serviceCache.Delete(serviceCache.Get("ns"))

	if serviceCache.Get("ns") != nil {
		t.Errorf("Didn't delete successfully, expected nil, got %v", serviceCache.Get("ns"))
	}

}

func TestServiceCache_GetLoadBalancer(t *testing.T) {
	sc := serviceCache{}
	sc.cache = make(map[string]*ServiceClusterEntry)
	sc.mutex = &sync.Mutex{}

	service := &v1.Service{}
	service.Name = "test-service"
	service.Namespace = "ns"
	service.Status = v1.ServiceStatus{}
	service.Status.LoadBalancer = v1.LoadBalancerStatus{}
	service.Status.LoadBalancer.Ingress = append(service.Status.LoadBalancer.Ingress, v1.LoadBalancerIngress{Hostname: "hostname.com"})
	service.Labels = map[string]string{"app": "test-service"}

	s2 := &v1.Service{}
	s2.Name = "test-service-ip"
	s2.Namespace = "ns"
	s2.Status = v1.ServiceStatus{}
	s2.Status.LoadBalancer = v1.LoadBalancerStatus{}
	s2.Status.LoadBalancer.Ingress = append(s2.Status.LoadBalancer.Ingress, v1.LoadBalancerIngress{IP: "1.2.3.4"})
	s2.Labels = map[string]string{"app": "test-service-ip"}
<<<<<<< HEAD
=======

	// The primary use case is to support ingress gateways for local development
	externalIPService := &v1.Service{}
	externalIPService.Name = "test-service-externalip"
	externalIPService.Namespace = "ns"
	externalIPService.Spec = v1.ServiceSpec{}
	externalIPService.Spec.ExternalIPs = []string{"1.2.3.4"}
	externalIPService.Spec.Ports = []v1.ServicePort{
		{
			"http",
			v1.ProtocolTCP,
			common.DefaultMtlsPort,
			intstr.FromInt(80),
			30800,
		},
	}
	externalIPService.Labels = map[string]string{"app": "test-service-externalip"}
>>>>>>> f99e3a57

	ignoreService := &v1.Service{}
	ignoreService.Name = "test-service-ignored"
	ignoreService.Namespace = "ns"
	ignoreService.Status = v1.ServiceStatus{}
	ignoreService.Status.LoadBalancer = v1.LoadBalancerStatus{}
	ignoreService.Status.LoadBalancer.Ingress = append(service.Status.LoadBalancer.Ingress, v1.LoadBalancerIngress{Hostname: "hostname.com"})
	ignoreService.Annotations = map[string]string{"admiral.io/ignore": "true"}
	ignoreService.Labels = map[string]string{"app": "test-service-ignored"}

	ignoreService2 := &v1.Service{}
	ignoreService2.Name = "test-service-ignored-later"
	ignoreService2.Namespace = "ns"
	ignoreService2.Status = v1.ServiceStatus{}
	ignoreService2.Status.LoadBalancer = v1.LoadBalancerStatus{}
	ignoreService2.Status.LoadBalancer.Ingress = append(service.Status.LoadBalancer.Ingress, v1.LoadBalancerIngress{Hostname: "hostname.com"})
	ignoreService2.Labels = map[string]string{"app": "test-service-ignored-later"}

	ignoreService3 := &v1.Service{}
	ignoreService3.Name = "test-service-unignored-later"
	ignoreService3.Namespace = "ns"
	ignoreService3.Status = v1.ServiceStatus{}
	ignoreService3.Status.LoadBalancer = v1.LoadBalancerStatus{}
	ignoreService3.Status.LoadBalancer.Ingress = append(service.Status.LoadBalancer.Ingress, v1.LoadBalancerIngress{Hostname: "hostname.com"})
	ignoreService3.Annotations = map[string]string{"admiral.io/ignore": "true"}
	ignoreService3.Labels = map[string]string{"app": "test-service-unignored-later"}

	sc.Put(service)
	sc.Put(s2)
	sc.Put(externalIPService)
	sc.Put(ignoreService)
	sc.Put(ignoreService2)
	sc.Put(ignoreService3)

	ignoreService2.Annotations = map[string]string{"admiral.io/ignore": "true"}
	ignoreService3.Annotations = map[string]string{"admiral.io/ignore": "false"}

	sc.Put(ignoreService2) //Ensuring that if the ignore label is added to a service, it's no longer found
	sc.Put(ignoreService3) //And ensuring that if the ignore label is removed from a service, it becomes found

	testCases := []struct {
		name           string
		cache          *serviceCache
		key            string
		ns             string
		expectedReturn string
		expectedPort   int
	}{
		{
			name:           "Find service load balancer when present",
			cache:          &sc,
			key:            "test-service",
			ns:             "ns",
			expectedReturn: "hostname.com",
			expectedPort:   common.DefaultMtlsPort,
		},
		{
			name:           "Return default when service not present",
			cache:          &sc,
			key:            "test-service",
			ns:             "ns-incorrect",
			expectedReturn: "admiral_dummy.com",
			expectedPort:   0,
		},
		{
			name:           "Falls back to IP",
			cache:          &sc,
			key:            "test-service-ip",
			ns:             "ns",
			expectedReturn: "1.2.3.4",
			expectedPort:   common.DefaultMtlsPort,
		},
		{
<<<<<<< HEAD
=======
			name:           "Falls back to externalIP",
			cache:          &sc,
			key:            "test-service-externalip",
			ns:             "ns",
			expectedReturn: "1.2.3.4",
			expectedPort:   30800,
		},
		{
>>>>>>> f99e3a57
			name:           "Successfully ignores services with the ignore label",
			cache:          &sc,
			key:            "test-service-ignored",
			ns:             "ns",
			expectedReturn: "admiral_dummy.com",
			expectedPort:   common.DefaultMtlsPort,
		},
		{
			name:           "Successfully ignores services when the ignore label is added after the service had been added to the cache for the first time",
			cache:          &sc,
			key:            "test-service-ignored-later",
			ns:             "ns",
			expectedReturn: "admiral_dummy.com",
			expectedPort:   common.DefaultMtlsPort,
		},
		{
			name:           "Successfully finds services when the ignore label is added initially, then removed",
			cache:          &sc,
			key:            "test-service-unignored-later",
			ns:             "ns",
			expectedReturn: "hostname.com",
			expectedPort:   common.DefaultMtlsPort,
		},
	}

	for _, c := range testCases {
		t.Run(c.name, func(t *testing.T) {
			loadBalancer, port := c.cache.GetLoadBalancer(c.key, c.ns)
			if loadBalancer != c.expectedReturn || port != c.expectedPort {
				t.Errorf("Unexpected load balancer returned. Got %v:%v, expected %v:%v", loadBalancer, port, c.expectedReturn, c.expectedPort)
			}
		})
	}
}<|MERGE_RESOLUTION|>--- conflicted
+++ resolved
@@ -92,8 +92,6 @@
 	s2.Status.LoadBalancer = v1.LoadBalancerStatus{}
 	s2.Status.LoadBalancer.Ingress = append(s2.Status.LoadBalancer.Ingress, v1.LoadBalancerIngress{IP: "1.2.3.4"})
 	s2.Labels = map[string]string{"app": "test-service-ip"}
-<<<<<<< HEAD
-=======
 
 	// The primary use case is to support ingress gateways for local development
 	externalIPService := &v1.Service{}
@@ -111,7 +109,6 @@
 		},
 	}
 	externalIPService.Labels = map[string]string{"app": "test-service-externalip"}
->>>>>>> f99e3a57
 
 	ignoreService := &v1.Service{}
 	ignoreService.Name = "test-service-ignored"
@@ -185,8 +182,6 @@
 			expectedPort:   common.DefaultMtlsPort,
 		},
 		{
-<<<<<<< HEAD
-=======
 			name:           "Falls back to externalIP",
 			cache:          &sc,
 			key:            "test-service-externalip",
@@ -195,7 +190,6 @@
 			expectedPort:   30800,
 		},
 		{
->>>>>>> f99e3a57
 			name:           "Successfully ignores services with the ignore label",
 			cache:          &sc,
 			key:            "test-service-ignored",
