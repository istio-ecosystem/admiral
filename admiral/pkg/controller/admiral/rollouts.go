package admiral

import (
	"fmt"
	argo "github.com/argoproj/argo-rollouts/pkg/apis/rollouts/v1alpha1"
	argoclientset "github.com/argoproj/argo-rollouts/pkg/client/clientset/versioned"
	argoprojv1alpha1 "github.com/argoproj/argo-rollouts/pkg/client/clientset/versioned/typed/rollouts/v1alpha1"
	argoinformers "github.com/argoproj/argo-rollouts/pkg/client/informers/externalversions"
	"github.com/istio-ecosystem/admiral/admiral/pkg/controller/common"
	"github.com/prometheus/common/log"
	"github.com/sirupsen/logrus"
	meta_v1 "k8s.io/apimachinery/pkg/apis/meta/v1"
	"k8s.io/client-go/kubernetes"
	"k8s.io/client-go/rest"
	"k8s.io/client-go/tools/cache"
	"sync"
	"time"
)

// Handler interface contains the methods that are required
type RolloutHandler interface {
	Added(obj *argo.Rollout)
	Updated(obj *argo.Rollout)
	Deleted(obj *argo.Rollout)
}

type RolloutsEntry struct {
	Identity string
	Rollout  *argo.Rollout
}

type RolloutClusterEntry struct {
	Identity string
	Rollouts map[string][]*argo.Rollout
}

type RolloutController struct {
	K8sClient      kubernetes.Interface
	RolloutClient  argoprojv1alpha1.ArgoprojV1alpha1Interface
	RolloutHandler RolloutHandler
	informer       cache.SharedIndexInformer
<<<<<<< HEAD
	ctl            *Controller
	clusterName    string
=======
>>>>>>> 399015b5
	Cache          *rolloutCache
	labelSet       *common.LabelSet
}

type rolloutCache struct {
	//map of dependencies key=identity value array of onboarded identities
	cache map[string]*RolloutClusterEntry
	mutex *sync.Mutex
}

func (p *rolloutCache) Put(rolloutEntry *RolloutClusterEntry) {
	defer p.mutex.Unlock()
	p.mutex.Lock()

	p.cache[rolloutEntry.Identity] = rolloutEntry
}

func (p *rolloutCache) getKey(rollout *argo.Rollout) string {
	return common.GetRolloutGlobalIdentifier(rollout)
}

func (p *rolloutCache) Get(key string) *RolloutClusterEntry {
	return p.cache[key]
}

func (p *rolloutCache) Delete(pod *RolloutClusterEntry) {
	defer p.mutex.Unlock()
	p.mutex.Lock()
	delete(p.cache, pod.Identity)
}

func (p *rolloutCache) AppendRolloutToCluster(key string, rollout *argo.Rollout) {
	defer p.mutex.Unlock()
	p.mutex.Lock()

	v := p.Get(key)

	if v == nil {
		v = &RolloutClusterEntry{
			Identity: key,
			Rollouts: make(map[string][]*argo.Rollout),
		}
		p.cache[v.Identity] = v
	}
	env := common.GetEnvForRollout(rollout)
	envRollouts := v.Rollouts[env]

	if envRollouts == nil {
		envRollouts = make([]*argo.Rollout, 0)
	}

	envRollouts = append(envRollouts, rollout)

	v.Rollouts[env] = envRollouts

}

func (d *RolloutController) shouldIgnoreBasedOnLabelsForRollout(rollout *argo.Rollout) bool {
	if rollout.Spec.Template.Labels[d.labelSet.AdmiralIgnoreLabel] == "true" { //if we should ignore, do that and who cares what else is there
		return true
	}

	if rollout.Spec.Template.Annotations[d.labelSet.DeploymentAnnotation] != "true" { //Not sidecar injected, we don't want to inject
		return true
	}

	if rollout.Annotations[common.AdmiralIgnoreAnnotation] == "true" {
		return true
	}

	ns, err := d.K8sClient.CoreV1().Namespaces().Get(rollout.Namespace, meta_v1.GetOptions{})
	if err != nil {
		log.Warnf("Failed to get namespace object for rollout with namespace %v, err: %v", rollout.Namespace, err)
		return false
	}

	if ns.Annotations[common.AdmiralIgnoreAnnotation] == "true" {
		return true
	}
	return false //labels are fine, we should not ignore
}

func NewRolloutsController(stopCh <-chan struct{}, handler RolloutHandler, config *rest.Config, resyncPeriod time.Duration) (*RolloutController, error) {

	roController := RolloutController{}
	roController.RolloutHandler = handler
	roController.labelSet = common.GetLabelSet()

	rolloutCache := rolloutCache{}
	rolloutCache.cache = make(map[string]*RolloutClusterEntry)
	rolloutCache.mutex = &sync.Mutex{}

	roController.Cache = &rolloutCache

	var err error
	rolloutClient, err := argoclientset.NewForConfig(config)

	if err != nil {
		return nil, fmt.Errorf("failed to create rollouts controller argo client: %v", err)
	}

	argoRolloutsInformerFactory := argoinformers.NewSharedInformerFactoryWithOptions(
		rolloutClient,
		resyncPeriod,
		argoinformers.WithNamespace(meta_v1.NamespaceAll))
	//Initialize informer
	roController.informer = argoRolloutsInformerFactory.Argoproj().V1alpha1().Rollouts().Informer()

	NewController(stopCh, &roController, roController.informer)
	return &roController, nil
}

func NewRolloutsControllerWithLabelOverride(stopCh <-chan struct{}, handler RolloutHandler, config *rest.Config, resyncPeriod time.Duration, labelSet *common.LabelSet) (*RolloutController, error) {
	rc, err := NewRolloutsController(stopCh, handler, config, resyncPeriod)
	rc.labelSet = labelSet
	return rc, err
}

func (roc *RolloutController) Added(ojb interface{}) {

	rollout := ojb.(*argo.Rollout)
	key := roc.Cache.getKey(rollout)
	if len(key) > 0 && !roc.shouldIgnoreBasedOnLabelsForRollout(rollout) {
		roc.Cache.AppendRolloutToCluster(key, rollout)
		roc.RolloutHandler.Added(rollout)
	}
}

func (roc *RolloutController) Updated(ojb interface{}, oldObj interface{}) {
	rollout := ojb.(*argo.Rollout)
	key := roc.Cache.getKey(rollout)
	if len(key) > 0 && !roc.shouldIgnoreBasedOnLabelsForRollout(rollout) {
		roc.Cache.AppendRolloutToCluster(key, rollout)
		roc.RolloutHandler.Added(rollout)
	}
}

func (sec *RolloutController) Deleted(ojb interface{}) {
	//TODO deal with this

}

func (d *RolloutController) GetRolloutByLabel(labelValue string, namespace string) []argo.Rollout {
	matchLabel := common.GetGlobalTrafficDeploymentLabel()
	labelOptions := meta_v1.ListOptions{}
	labelOptions.LabelSelector = fmt.Sprintf("%s=%s", matchLabel, labelValue)
	matchedRollouts, err := d.RolloutClient.Rollouts(namespace).List(labelOptions)

	if err != nil {
		logrus.Errorf("Failed to list rollouts in cluster, error: %v", err)
		return nil
	}

	if matchedRollouts.Items == nil {
		return []argo.Rollout{}
	}

	return matchedRollouts.Items
}<|MERGE_RESOLUTION|>--- conflicted
+++ resolved
@@ -39,11 +39,6 @@
 	RolloutClient  argoprojv1alpha1.ArgoprojV1alpha1Interface
 	RolloutHandler RolloutHandler
 	informer       cache.SharedIndexInformer
-<<<<<<< HEAD
-	ctl            *Controller
-	clusterName    string
-=======
->>>>>>> 399015b5
 	Cache          *rolloutCache
 	labelSet       *common.LabelSet
 }
