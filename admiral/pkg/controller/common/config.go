--- conflicted
+++ resolved
@@ -1,15 +1,8 @@
 package common
 
 import (
-<<<<<<< HEAD
-	"sync"
 	"time"
-
-=======
-	"time"
-
 	"github.com/matryer/resync"
->>>>>>> 90542ca1
 	log "github.com/sirupsen/logrus"
 )
 
