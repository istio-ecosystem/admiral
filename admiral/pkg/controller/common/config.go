--- conflicted
+++ resolved
@@ -87,13 +87,8 @@
 	return admiralParams.WorkloadSidecarName
 }
 
-<<<<<<< HEAD
-func GetEnvLabel() string {
-	return admiralParams.LabelSet.EnvLabel
-=======
 func GetEnvKey() string {
 	return admiralParams.LabelSet.EnvKey
->>>>>>> 64df9ada
 }
 
 ///Setters - be careful
