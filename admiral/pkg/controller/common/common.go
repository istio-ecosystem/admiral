package common

import (
	"github.com/istio-ecosystem/admiral/admiral/pkg/apis/admiral/v1"
	log "github.com/sirupsen/logrus"
	k8sAppsV1 "k8s.io/api/apps/v1"
	k8sV1 "k8s.io/api/core/v1"
	"sort"
	"strings"
)

const (
	NamespaceKubeSystem        = "kube-system"
	NamespaceIstioSystem       = "istio-system"
	Http                       = "http"
	Grpc                       = "grpc"
	GrpcWeb                    = "grpc-web"
	Http2                      = "http2"
	DefaultMtlsPort            = 15443
	DefaultServiceEntryPort    = 80
	Sep                        = "."
	Dash                       = "-"
	Slash                      = "/"
	DotLocalDomainSuffix       = ".svc.cluster.local"
	Mesh                       = "mesh"
	MulticlusterIngressGateway = "istio-multicluster-ingressgateway"
	LocalAddressPrefix         = "240.0"
	NodeRegionLabel            = "failure-domain.beta.kubernetes.io/region"
	SpiffePrefix               = "spiffe://"
	SidecarEnabledPorts        = "traffic.sidecar.istio.io/includeInboundPorts"
	Default                    = "default"
	AdmiralIgnoreAnnotation    = "admiral.io/ignore"
	AdmiralCnameCaseSensitive  = "admiral.io/cname-case-sensitive"
)

type Event int

const (
	Add    Event = 0
	Update Event = 1
	Delete Event = 2
)

type ResourceType string

const (
	VirtualService  ResourceType = "VirtualService"
	DestinationRule ResourceType = "DestinationRule"
	ServiceEntry    ResourceType = "ServiceEntry"
)

func GetPodGlobalIdentifier(pod *k8sV1.Pod) string {
	identity := pod.Labels[GetWorkloadIdentifier()]
	if len(identity) == 0 {
		identity = pod.Annotations[GetWorkloadIdentifier()]
	}
	return identity
}

func GetDeploymentGlobalIdentifier(deployment *k8sAppsV1.Deployment) string {
	identity := deployment.Spec.Template.Labels[GetWorkloadIdentifier()]
	if len(identity) == 0 {
		//TODO can this be removed now? This was for backward compatibility
		identity = deployment.Spec.Template.Annotations[GetWorkloadIdentifier()]
	}
	return identity
}

// GetCname returns cname in the format <env>.<service identity>.global, Ex: stage.Admiral.services.registry.global
func GetCname(deployment *k8sAppsV1.Deployment, identifier string, nameSuffix string) string {
	var environment = GetEnv(deployment)
	alias := GetValueForKeyFromDeployment(identifier, deployment)
	if len(alias) == 0 {
		log.Warnf("%v label missing on deployment %v in namespace %v. Falling back to annotation to create cname.", identifier, deployment.Name, deployment.Namespace)
		alias = deployment.Spec.Template.Annotations[identifier]
	}
	if len(alias) == 0 {
		log.Errorf("Unable to get cname for deployment with name %v in namespace %v as it doesn't have the %v annotation", deployment.Name, deployment.Namespace, identifier)
		return ""
	}
	cname := environment + Sep + alias + Sep + nameSuffix
	if deployment.Spec.Template.Annotations[AdmiralCnameCaseSensitive] == "true" {
		log.Infof("admiral.io/cname-case-sensitive annotation enabled on deployment with name %v", deployment.Name)
		return cname
	}
	return strings.ToLower(cname)
}

func GetEnv(deployment *k8sAppsV1.Deployment) string {
<<<<<<< HEAD
	var environment = deployment.Spec.Template.Labels[GetEnvLabel()]
	if len(environment) == 0 {
		environment = deployment.Spec.Template.Annotations[GetEnvLabel()]
=======
	var environment = deployment.Spec.Template.Annotations[GetEnvKey()]
	if len(environment) == 0 {
		environment = deployment.Spec.Template.Labels[GetEnvKey()]
	}
	if len(environment) == 0 {
		environment = deployment.Spec.Template.Labels[Env]
>>>>>>> 64df9ada
	}
	if len(environment) == 0 {
		splitNamespace := strings.Split(deployment.Namespace, Dash)
		if len(splitNamespace) > 1 {
			environment = splitNamespace[len(splitNamespace)-1]
		}
		log.Warnf("Using deprecated approach to deduce env from namespace for deployment, name=%v in namespace=%v", deployment.Name, deployment.Namespace)
	}
	if len(environment) == 0 {
		environment = Default
	}
	return environment
}

// GetSAN returns SAN for a service entry in the format spiffe://<domain>/<identifier>, Ex: spiffe://subdomain.domain.com/Admiral.platform.mesh.server
func GetSAN(domain string, deployment *k8sAppsV1.Deployment, identifier string) string {
	identifierVal := GetValueForKeyFromDeployment(identifier, deployment)
	if len(identifierVal) == 0 {
		log.Errorf("Unable to get SAN for deployment with name %v in namespace %v as it doesn't have the %v annotation or label", deployment.Name, deployment.Namespace, identifier)
		return ""
	}
	if len(domain) > 0 {
		return SpiffePrefix + domain + Slash + identifierVal
	} else {
		return SpiffePrefix + identifierVal
	}
}

func GetNodeLocality(node *k8sV1.Node) string {
	region := node.Labels[NodeRegionLabel]
	return region
}

func GetValueForKeyFromDeployment(key string, deployment *k8sAppsV1.Deployment) string {
	value := deployment.Spec.Template.Labels[key]
	if len(value) == 0 {
		log.Warnf("%v label missing on deployment %v in namespace %v. Falling back to annotation.", key, deployment.Name, deployment.Namespace)
		value = deployment.Spec.Template.Annotations[key]
	}
	return value
}

//Returns the list of deployments to which this GTP should apply. It is assumed that all inputs already are an identity match
//If the GTP has an identity label, it should match all deployments which share that label
//If the GTP does not have an identity label, it should return all deployments without an identity label
//IMPORTANT: If an environment label is specified on either the GTP or the deployment, the same value must be specified on the other for them to match
func MatchDeploymentsToGTP(gtp *v1.GlobalTrafficPolicy, deployments []k8sAppsV1.Deployment) []k8sAppsV1.Deployment {
	if gtp == nil || gtp.Name == "" {
		log.Warn("Nil or empty GlobalTrafficPolicy provided for deployment match. Returning nil.")
		return nil
	}

<<<<<<< HEAD
	gtpEnv := gtp.Labels[GetEnvLabel()]
	if gtpEnv == "" {
		gtpEnv = Default
	}
=======
	gtpEnv := GetGtpEnv(gtp)
>>>>>>> 64df9ada

	if len(deployments) == 0 {
		return nil
	}

	var envMatchedDeployments []k8sAppsV1.Deployment

	for _, deployment := range deployments {
<<<<<<< HEAD
		deploymentEnvironment := deployment.Spec.Template.Labels[GetEnvLabel()]
		if deploymentEnvironment == "" {
			//No environment label, use default value
			deploymentEnvironment = Default
		}
=======
		deploymentEnvironment := GetEnv(&deployment)
>>>>>>> 64df9ada
		if deploymentEnvironment == gtpEnv {
			envMatchedDeployments = append(envMatchedDeployments, deployment)
		}
	}

	if len(envMatchedDeployments) == 0 {
		return nil
	}

	for _, deployment := range deployments {
		log.Infof("Newly added GTP with name=%v matched with Deployment %v in namespace %v. Env=%v", gtp.Name, deployment.Name, deployment.Namespace, gtpEnv)
	}
	return envMatchedDeployments
}

//Find the GTP that best matches the deployment.
//It's assumed that the set of GTPs passed in has already been matched via the GtpDeploymentLabel. Now it's our job to choose the best one.
//In order:
// - If one and only one GTP matches the env label of the deployment - use that one. Use "default" as the default env label for all GTPs and deployments.
// - If multiple GTPs match the deployment label, use the oldest one (Using an old one has less chance of new behavior which could impact workflows)
//IMPORTANT: If an environment label is specified on either the GTP or the deployment, the same value must be specified on the other for them to match
func MatchGTPsToDeployment(gtpList []v1.GlobalTrafficPolicy, deployment *k8sAppsV1.Deployment) *v1.GlobalTrafficPolicy {
	if deployment == nil || deployment.Name == "" {
		log.Warn("Nil or empty GlobalTrafficPolicy provided for deployment match. Returning nil.")
		return nil
	}
<<<<<<< HEAD
	deploymentEnvironment := deployment.Spec.Template.Labels[GetEnvLabel()]
	if deploymentEnvironment == "" {
		//No environment label, use default value
		deploymentEnvironment = Default
	}

	//If one and only one GTP matches the env label of the deployment - use that one
	if len(gtpList) == 1 {
		gtpEnv := gtpList[0].Labels[GetEnvLabel()]
		if gtpEnv == "" {
			gtpEnv = Default
		}
=======
	deploymentEnvironment := GetEnv(deployment)

	//If one and only one GTP matches the env label of the deployment - use that one
	if len(gtpList) == 1 {
		gtpEnv := GetGtpEnv(&gtpList[0])
>>>>>>> 64df9ada
		if gtpEnv == deploymentEnvironment {
			log.Infof("Newly added deployment with name=%v matched with GTP %v in namespace %v. Env=%v", deployment.Name, gtpList[0].Name, deployment.Namespace, gtpEnv)
			return &gtpList[0]
		} else {
			return nil
		}
	}

	if len(gtpList) == 0 {
		return nil
	}

	var envMatchedGTPList []v1.GlobalTrafficPolicy

	for _, gtp := range gtpList {
<<<<<<< HEAD
		gtpEnv := gtp.Labels[GetEnvLabel()]
		if gtpEnv == "" {
			gtpEnv = Default
		}
=======
		gtpEnv := GetGtpEnv(&gtp)
>>>>>>> 64df9ada
		if gtpEnv == deploymentEnvironment {
			envMatchedGTPList = append(envMatchedGTPList, gtp)
		}
	}

	//if one matches the environment from the gtp, return it
	if len(envMatchedGTPList) == 1 {
		log.Infof("Newly added deployment with name=%v matched with GTP %v in namespace %v. Env=%v", deployment.Name, envMatchedGTPList[0].Name, deployment.Namespace, deploymentEnvironment)
		return &envMatchedGTPList[0]
	}

	//No GTPs matched the environment label
	if len(envMatchedGTPList) == 0 {
		return nil
	}

	//Using age as a tiebreak
	sort.Slice(envMatchedGTPList, func(i, j int) bool {
		iTime := envMatchedGTPList[i].CreationTimestamp.Nanosecond()
		jTime := envMatchedGTPList[j].CreationTimestamp.Nanosecond()
		return iTime < jTime
	})

	log.Warnf("Multiple GTPs found that match the deployment with name=%v in namespace %v. Using the oldest one, you may want to clean up your configs to prevent this in the future", deployment.Name, deployment.Namespace)
	//return oldest gtp
	log.Infof("Newly added deployment with name=%v matched with GTP %v in namespace %v. Env=%v", deployment.Name, envMatchedGTPList[0].Name, deployment.Namespace, deploymentEnvironment)
	return &envMatchedGTPList[0]

}

func GetGtpEnv(gtp *v1.GlobalTrafficPolicy) string {
	var environment = gtp.Annotations[GetEnvKey()]
	if len(environment) == 0 {
		environment = gtp.Labels[GetEnvKey()]
	}
	if len(environment) == 0 {
		environment = gtp.Labels[Env]
		log.Warnf("Using deprecated approach to use env label for GTP, name=%v in namespace=%v", gtp.Name, gtp.Namespace)
	}
	if len(environment) == 0 {
		environment = Default
	}
	return environment
}<|MERGE_RESOLUTION|>--- conflicted
+++ resolved
@@ -87,18 +87,12 @@
 }
 
 func GetEnv(deployment *k8sAppsV1.Deployment) string {
-<<<<<<< HEAD
-	var environment = deployment.Spec.Template.Labels[GetEnvLabel()]
-	if len(environment) == 0 {
-		environment = deployment.Spec.Template.Annotations[GetEnvLabel()]
-=======
 	var environment = deployment.Spec.Template.Annotations[GetEnvKey()]
 	if len(environment) == 0 {
 		environment = deployment.Spec.Template.Labels[GetEnvKey()]
 	}
 	if len(environment) == 0 {
 		environment = deployment.Spec.Template.Labels[Env]
->>>>>>> 64df9ada
 	}
 	if len(environment) == 0 {
 		splitNamespace := strings.Split(deployment.Namespace, Dash)
@@ -151,14 +145,7 @@
 		return nil
 	}
 
-<<<<<<< HEAD
-	gtpEnv := gtp.Labels[GetEnvLabel()]
-	if gtpEnv == "" {
-		gtpEnv = Default
-	}
-=======
 	gtpEnv := GetGtpEnv(gtp)
->>>>>>> 64df9ada
 
 	if len(deployments) == 0 {
 		return nil
@@ -167,15 +154,7 @@
 	var envMatchedDeployments []k8sAppsV1.Deployment
 
 	for _, deployment := range deployments {
-<<<<<<< HEAD
-		deploymentEnvironment := deployment.Spec.Template.Labels[GetEnvLabel()]
-		if deploymentEnvironment == "" {
-			//No environment label, use default value
-			deploymentEnvironment = Default
-		}
-=======
 		deploymentEnvironment := GetEnv(&deployment)
->>>>>>> 64df9ada
 		if deploymentEnvironment == gtpEnv {
 			envMatchedDeployments = append(envMatchedDeployments, deployment)
 		}
@@ -202,26 +181,11 @@
 		log.Warn("Nil or empty GlobalTrafficPolicy provided for deployment match. Returning nil.")
 		return nil
 	}
-<<<<<<< HEAD
-	deploymentEnvironment := deployment.Spec.Template.Labels[GetEnvLabel()]
-	if deploymentEnvironment == "" {
-		//No environment label, use default value
-		deploymentEnvironment = Default
-	}
-
-	//If one and only one GTP matches the env label of the deployment - use that one
-	if len(gtpList) == 1 {
-		gtpEnv := gtpList[0].Labels[GetEnvLabel()]
-		if gtpEnv == "" {
-			gtpEnv = Default
-		}
-=======
 	deploymentEnvironment := GetEnv(deployment)
 
 	//If one and only one GTP matches the env label of the deployment - use that one
 	if len(gtpList) == 1 {
 		gtpEnv := GetGtpEnv(&gtpList[0])
->>>>>>> 64df9ada
 		if gtpEnv == deploymentEnvironment {
 			log.Infof("Newly added deployment with name=%v matched with GTP %v in namespace %v. Env=%v", deployment.Name, gtpList[0].Name, deployment.Namespace, gtpEnv)
 			return &gtpList[0]
@@ -237,14 +201,7 @@
 	var envMatchedGTPList []v1.GlobalTrafficPolicy
 
 	for _, gtp := range gtpList {
-<<<<<<< HEAD
-		gtpEnv := gtp.Labels[GetEnvLabel()]
-		if gtpEnv == "" {
-			gtpEnv = Default
-		}
-=======
 		gtpEnv := GetGtpEnv(&gtp)
->>>>>>> 64df9ada
 		if gtpEnv == deploymentEnvironment {
 			envMatchedGTPList = append(envMatchedGTPList, gtp)
 		}
