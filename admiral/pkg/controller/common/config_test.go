--- conflicted
+++ resolved
@@ -80,10 +80,7 @@
 			AdditionalEndpointSuffixes:             []string{"suffix1", "suffix2"},
 			AdditionalEndpointLabelFilters:         []string{"label1", "label2"},
 			EnableWorkloadDataStorage:              true,
-<<<<<<< HEAD
-=======
 			IgnoreLabelsAnnotationsVSCopyList:      []string{"applications.argoproj.io/app-name", "app.kubernetes.io/instance", "argocd.argoproj.io/tracking-id"},
->>>>>>> bff66951
 		}
 		ResetSync()
 		initHappened = true
@@ -562,13 +559,10 @@
 	if !GetEnableWorkloadDataStorage() {
 		t.Errorf("Enable workload data storage mismatch, expected true, got %v", GetEnableWorkloadDataStorage())
 	}
-<<<<<<< HEAD
-=======
 
 	if len(GetIgnoreLabelsAnnotationsVSCopy()) != 3 {
 		t.Errorf("ignored labels and annotations for VS copy mismatch, expected 3, got %v", GetIgnoreLabelsAnnotationsVSCopy())
 	}
->>>>>>> bff66951
 }
 
 func TestGetCRDIdentityLabelWithCRDIdentity(t *testing.T) {
