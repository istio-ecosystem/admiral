package common

import (
	"context"
	"fmt"
	"sync"
	"time"

	log "github.com/sirupsen/logrus"

	v1 "github.com/istio-ecosystem/admiral/admiral/pkg/apis/admiral/v1alpha1"
)

type Map struct {
	cache map[string]string
	mutex *sync.Mutex
}

type MapOfMaps struct {
	cache map[string]*Map
	mutex *sync.RWMutex
}

type MapOfMapOfMaps struct {
	cache map[string]*MapOfMaps
	mutex *sync.RWMutex
}

type MapOfMapOfMapsOfMaps struct {
	cache map[string]*MapOfMapOfMaps
	mutex *sync.RWMutex
}

type SidecarEgress struct {
	Namespace string
	FQDN      string
	CNAMEs    *Map
}

// maintains a map from workload identity -> map[namespace]SidecarEgress
type SidecarEgressMap struct {
	cache map[string]map[string]SidecarEgress
	mutex *sync.Mutex
}

type AdmiralParams struct {
	ArgoRolloutsEnabled                              bool
	KubeconfigPath                                   string
	SecretFilterTags                                 string
	CacheReconcileDuration                           time.Duration
	SeAndDrCacheReconcileDuration                    time.Duration
	ClusterRegistriesNamespace                       string
	DependenciesNamespace                            string
	DnsConfigFile                                    string
	DNSTimeoutMs                                     int
	DNSRetries                                       int
	TrafficConfigNamespace                           string
	SyncNamespace                                    string
	EnableSAN                                        bool
	SANPrefix                                        string
	AdmiralConfig                                    string
	Profile                                          string
	LabelSet                                         *LabelSet
	LogLevel                                         int
	HostnameSuffix                                   string
	PreviewHostnamePrefix                            string
	MetricsEnabled                                   bool
	ChannelCapacity                                  int
	WorkloadSidecarUpdate                            string
	WorkloadSidecarName                              string
	AdmiralStateCheckerName                          string
	DRStateStoreConfigPath                           string
	ServiceEntryIPPrefix                             string
	EnvoyFilterVersion                               string
	DeprecatedEnvoyFilterVersion                     string
	EnvoyFilterAdditionalConfig                      string
	EnableRoutingPolicy                              bool
	RoutingPolicyClusters                            []string
	ExcludedIdentityList                             []string
	AdditionalEndpointSuffixes                       []string
	AdditionalEndpointLabelFilters                   []string
	HAMode                                           string
	EnableWorkloadDataStorage                        bool
	EnableDiffCheck                                  bool
	EnableProxyEnvoyFilter                           bool
	EnableDependencyProcessing                       bool
	DeploymentOrRolloutWorkerConcurrency             int
	DependentClusterWorkerConcurrency                int
	SeAddressConfigmap                               string
	DependencyWarmupMultiplier                       int
	EnableOutlierDetection                           bool
	EnableClientConnectionConfigProcessing           bool
	MaxRequestsPerConnection                         int32
	EnableAbsoluteFQDN                               bool
	EnableAbsoluteFQDNForLocalEndpoints              bool
	DisableDefaultAutomaticFailover                  bool
	EnableServiceEntryCache                          bool
	AlphaIdentityList                                []string
	EnableDestinationRuleCache                       bool
	DisableIPGeneration                              bool
	EnableActivePassive                              bool
	EnableSWAwareNSCaches                            bool
	ClientInitiatedProcessingEnabledForControllers   bool
	ClientInitiatedProcessingEnabledForDynamicConfig bool
	InitiateClientInitiatedProcessingFor             []string
	ExportToIdentityList                             []string
	ExportToMaxNamespaces                            int
	EnableSyncIstioResourcesToSourceClusters         bool
	DefaultWarmupDurationSecs                        int64
	EnableGenerationCheck                            bool
	EnableIsOnlyReplicaCountChangedCheck             bool
	PreventSplitBrain                                bool
	IgnoreLabelsAnnotationsVSCopyList                []string

	// Cartographer specific params
	TrafficConfigPersona      bool
	TrafficConfigIgnoreAssets []string // used to ignore applying of client side envoy filters
	CartographerFeatures      map[string]string
	TrafficConfigScope        string
	LogToFile                 bool
	LogFilePath               string
	LogFileSizeInMBs          int

	// Air specific
	GatewayAssetAliases []string

	//Admiral 2.0 params
	AdmiralOperatorMode        bool
	OperatorSyncNamespace      string
	AdmiralStateSyncerMode     bool
	OperatorIdentityValue      string
	ShardIdentityValue         string
	OperatorSecretFilterTags   string
	RegistryClientHost         string
	RegistryClientAppId        string
	RegistryClientAppSecret    string
	RegistryClientBaseURI      string
	AdmiralAppEnv              string
	AdmiralStateSyncerClusters []string

	// VS Based Routing
	EnableVSRouting                   bool
	VSRoutingGateways                 []string
	IngressVSExportToNamespaces       []string
	IngressLBPolicy                   string
	VSRoutingDisabledClusters         []string
	VSRoutingSlowStartEnabledClusters []string

	// VS Based Routing In-Cluster
	EnableVSRoutingInCluster            bool
	VSRoutingInClusterEnabledResources  map[string]string
	VSRoutingInClusterDisabledResources map[string]string
	EnableCustomVSMerge                 bool
	ProcessVSCreatedBy                  string

	//Client discovery (types requiring mesh egress only)
	EnableClientDiscovery          bool
	ClientDiscoveryClustersForJobs []string
	DiscoveryClustersForNumaflow   []string

	//DynamicConfig setting
	EnableDynamicConfig            bool
	DynamicConfigDynamoDBTableName string
	DynamicSyncPeriod              int

	//NLB Specific
	NLBEnabledClusters     []string
	NLBEnabledIdentityList []string
	CLBEnabledClusters     []string
	NLBIngressLabel        string
<<<<<<< HEAD
	CLBIngressLabel        string
=======

	// Slow Start
	EnableTrafficConfigProcessingForSlowStart bool
>>>>>>> dcdd1dcc
}

func (b AdmiralParams) String() string {
	return fmt.Sprintf("KubeconfigPath=%v ", b.KubeconfigPath) +
		fmt.Sprintf("CacheRefreshDuration=%v ", b.CacheReconcileDuration) +
		fmt.Sprintf("SEAndDRCacheRefreshDuration=%v ", b.SeAndDrCacheReconcileDuration) +
		fmt.Sprintf("ClusterRegistriesNamespace=%v ", b.ClusterRegistriesNamespace) +
		fmt.Sprintf("DependenciesNamespace=%v ", b.DependenciesNamespace) +
		fmt.Sprintf("EnableSAN=%v ", b.EnableSAN) +
		fmt.Sprintf("SANPrefix=%v ", b.SANPrefix) +
		fmt.Sprintf("LabelSet=%v ", b.LabelSet) +
		fmt.Sprintf("SecretResolver=%v ", b.Profile) +
		fmt.Sprintf("Profile=%v ", b.Profile) +
		fmt.Sprintf("AdmiralStateCheckerName=%v ", b.AdmiralStateCheckerName) +
		fmt.Sprintf("DRStateStoreConfigPath=%v ", b.DRStateStoreConfigPath) +
		fmt.Sprintf("ServiceEntryIPPrefix=%v ", b.ServiceEntryIPPrefix) +
		fmt.Sprintf("EnvoyFilterVersion=%v ", b.EnvoyFilterVersion) +
		fmt.Sprintf("DeprecatedEnvoyFilterVersion=%v ", b.DeprecatedEnvoyFilterVersion) +
		fmt.Sprintf("EnableRoutingPolicy=%v ", b.EnableRoutingPolicy) +
		fmt.Sprintf("TrafficConfigNamespace=%v ", b.TrafficConfigNamespace) +
		fmt.Sprintf("TrafficConfigPersona=%v ", b.TrafficConfigPersona) +
		fmt.Sprintf("CartographerFeatures=%v ", b.CartographerFeatures) +
		fmt.Sprintf("DefaultWarmupDuration=%v ", b.DefaultWarmupDurationSecs)
}

type LabelSet struct {
	DeploymentAnnotation                string
	SubsetLabel                         string
	NamespaceSidecarInjectionLabel      string
	NamespaceSidecarInjectionLabelValue string
	AdmiralIgnoreLabel                  string
	PriorityKey                         string
	WorkloadIdentityKey                 string //Should always be used for both label and annotation (using label as the primary, and falling back to annotation if the label is not found)
	TrafficConfigIdentityKey            string //Should always be used for both label and annotation (using label as the primary, and falling back to annotation if the label is not found)
	EnvKey                              string //key used to group deployments by env. The order would be to use annotation `EnvKey` and then label `EnvKey` and then fallback to label `env` label
	GatewayApp                          string //the value for `app` key that will be used to fetch the loadblancer for cross cluster calls, also referred to as east west gateway
	AdmiralCRDIdentityLabel             string //Label Used to identify identity label for crd
	IdentityPartitionKey                string //Label used for partitioning assets with same identity into groups
	ShardIdentityLabelKey               string
}

type TrafficObject struct {
	TrafficConfig *v1.TrafficConfig
	ClusterID     string
	Ctx           *Context
	Event         string
}

type Context struct {
	Ctx      context.Context
	Log      *log.Entry
	Property map[string]string
}

func NewSidecarEgressMap() *SidecarEgressMap {
	n := new(SidecarEgressMap)
	n.cache = make(map[string]map[string]SidecarEgress)
	n.mutex = &sync.Mutex{}
	return n
}

func NewMap() *Map {
	n := new(Map)
	n.cache = make(map[string]string)
	n.mutex = &sync.Mutex{}
	return n
}

func NewMapOfMaps() *MapOfMaps {
	n := new(MapOfMaps)
	n.cache = make(map[string]*Map)
	n.mutex = &sync.RWMutex{}
	return n
}

func NewMapOfMapOfMaps() *MapOfMapOfMaps {
	n := new(MapOfMapOfMaps)
	n.cache = make(map[string]*MapOfMaps)
	n.mutex = &sync.RWMutex{}
	return n
}

func NewMapOfMapOfMapOfMaps() *MapOfMapOfMapsOfMaps {
	n := new(MapOfMapOfMapsOfMaps)
	n.cache = make(map[string]*MapOfMapOfMaps)
	n.mutex = &sync.RWMutex{}
	return n
}

func (s *Map) Put(key string, value string) {
	defer s.mutex.Unlock()
	s.mutex.Lock()
	s.cache[key] = value
}

func (s *Map) Get(key string) string {
	defer s.mutex.Unlock()
	s.mutex.Lock()
	return s.cache[key]
}

func (s *Map) CheckIfPresent(key string) bool {
	defer s.mutex.Unlock()
	s.mutex.Lock()
	if _, ok := s.cache[key]; ok {
		return true
	}
	return false
}

func (s *Map) Len() int {
	defer s.mutex.Unlock()
	s.mutex.Lock()
	return len(s.cache)
}

func (s *Map) Delete(key string) {
	defer s.mutex.Unlock()
	s.mutex.Lock()
	delete(s.cache, key)
}

func (s *Map) Copy() map[string]string {
	if s != nil {
		defer s.mutex.Unlock()
		s.mutex.Lock()
		var copy = make(map[string]string)
		for k, v := range s.cache {
			copy[k] = v
		}
		return copy
	} else {
		return nil
	}
}

func (s *Map) CopyJustValues() []string {
	var copy []string
	if s != nil {
		defer s.mutex.Unlock()
		s.mutex.Lock()
		for _, v := range s.cache {
			copy = append(copy, v)
		}
	}
	return copy
}

func (s *Map) Range(fn func(k string, v string)) {
	s.mutex.Lock()
	for k, v := range s.cache {
		fn(k, v)
	}
	s.mutex.Unlock()
}

func (s *MapOfMaps) Put(pkey string, key string, value string) {
	defer s.mutex.Unlock()
	s.mutex.Lock()
	var mapVal = s.cache[pkey]
	if mapVal == nil {
		mapVal = NewMap()
	}
	mapVal.Put(key, value)
	s.cache[pkey] = mapVal
}

func (s *MapOfMaps) DeleteMap(pkey string, key string) {
	defer s.mutex.Unlock()
	s.mutex.Lock()
	var mapVal = s.cache[pkey]
	if mapVal == nil {
		return
	}
	mapVal.Delete(key)
	s.cache[pkey] = mapVal
}

func (s *MapOfMaps) PutMap(pkey string, inputMap *Map) {
	defer s.mutex.Unlock()
	s.mutex.Lock()
	s.cache[pkey] = inputMap
}

func (s *MapOfMaps) Get(key string) *Map {
	s.mutex.Lock()
	val := s.cache[key]
	s.mutex.Unlock()
	return val
}

func (s *MapOfMaps) Delete(key string) {
	defer s.mutex.Unlock()
	s.mutex.Lock()
	delete(s.cache, key)
}

func (s *MapOfMaps) Range(fn func(k string, v *Map)) {
	s.mutex.Lock()
	for k, v := range s.cache {
		fn(k, v)
	}
	s.mutex.Unlock()
}

func (s *MapOfMaps) Len() int {
	defer s.mutex.Unlock()
	s.mutex.Lock()
	return len(s.cache)
}

func (s *MapOfMaps) GetKeys() []string {
	defer s.mutex.RUnlock()
	s.mutex.RLock()
	keys := []string{}
	for k := range s.cache {
		keys = append(keys, k)
	}
	return keys
}

func (s *MapOfMapOfMaps) Put(pkey string, skey string, key, value string) {
	defer s.mutex.Unlock()
	s.mutex.Lock()
	var mapOfMapsVal = s.cache[pkey]
	if mapOfMapsVal == nil {
		mapOfMapsVal = NewMapOfMaps()
	}
	mapOfMapsVal.Put(skey, key, value)
	s.cache[pkey] = mapOfMapsVal
}

func (s *MapOfMapOfMaps) PutMapofMaps(key string, value *MapOfMaps) {
	defer s.mutex.Unlock()
	s.mutex.Lock()
	s.cache[key] = value
}

func (s *MapOfMapOfMaps) Get(key string) *MapOfMaps {
	s.mutex.RLock()
	val := s.cache[key]
	s.mutex.RUnlock()
	return val
}

func (s *MapOfMapOfMaps) Len() int {
	defer s.mutex.RUnlock()
	s.mutex.RLock()
	return len(s.cache)
}

func (s *Map) GetValues() []string {
	defer s.mutex.Unlock()
	s.mutex.Lock()
	keys := make([]string, 0)
	for _, val := range s.cache {
		keys = append(keys, val)
	}
	return keys
}

func (s *Map) GetKeys() []string {
	defer s.mutex.Unlock()
	s.mutex.Lock()
	keys := make([]string, 0)
	for key, _ := range s.cache {
		keys = append(keys, key)
	}
	return keys
}

func (s *SidecarEgressMap) Put(identity string, namespace string, fqdn string, cnames map[string]string) {
	defer s.mutex.Unlock()
	s.mutex.Lock()
	var mapVal = s.cache[identity]
	if mapVal == nil {
		mapVal = make(map[string]SidecarEgress)
	}
	cnameMap := NewMap()
	for k, v := range cnames {
		cnameMap.Put(k, v)
	}
	mapVal[namespace] = SidecarEgress{Namespace: namespace, FQDN: fqdn, CNAMEs: cnameMap}
	s.cache[identity] = mapVal
}

func (s *SidecarEgressMap) Get(key string) map[string]SidecarEgress {
	defer s.mutex.Unlock()
	s.mutex.Lock()
	return s.cache[key]
}

func (s *SidecarEgressMap) Delete(key string) {
	defer s.mutex.Unlock()
	s.mutex.Lock()
	delete(s.cache, key)
}

// Range is a thread safe iterator to iterate through the SidecarEgress map
func (s *SidecarEgressMap) Range(fn func(k string, v map[string]SidecarEgress)) {
	defer s.mutex.Unlock()
	s.mutex.Lock()
	for k, v := range s.cache {
		fn(k, v)
	}
}

type ProxyFilterRequestObject struct {
	Identity           string
	ProxiedServiceInfo *ProxiedServiceInfo
	DnsConfigFile      string
	DnsRetries         int
	DnsTimeoutMs       int
	ClusterID          string
	Ctx                *Context
	Event              string
}

type ProxyFilterConfig struct {
	ConfigFile        string                `json:"configFile"`
	DNSTimeoutMs      int                   `json:"dnsTimeoutMs"`
	DNSRetries        int                   `json:"dnsRetries"`
	GatewayAssetAlias string                `json:"gatewayAssetAlias"`
	Services          []*ProxiedServiceInfo `json:"services"`
}

type ProxiedServiceInfo struct {
	Identity     string                       `json:"assetAlias"`
	ProxyAlias   string                       `json:"-"`
	Environments []*ProxiedServiceEnvironment `json:"environments"`
}

type ProxiedServiceEnvironment struct {
	Environment string   `json:"environment"`
	DnsName     string   `json:"dnsName"`
	CNames      []string `json:"cNames"`
}

func (c *ProxyFilterConfig) String() string {
	return fmt.Sprintf("{ConfigFile: %s, DNSTimeoutMs:%d, DNSRetries: %d, GatewayAssetAlias: %s, Services: %s}", c.ConfigFile, c.DNSTimeoutMs, c.DNSRetries, c.GatewayAssetAlias, c.Services)
}

func (s *ProxiedServiceInfo) String() string {
	return fmt.Sprintf("{Identity:%s, Enviroments: %v}", s.Identity, s.Environments)
}

func (s *ProxiedServiceEnvironment) String() string {
	return fmt.Sprintf("{Environment:%s, DnsName: %s, CNames: %s}", s.Environment, s.DnsName, s.CNames)
}

type K8sObject struct {
	Name        string
	Namespace   string
	Type        string
	Annotations map[string]string
	Labels      map[string]string
	Status      string
}

func (s *MapOfMapOfMapsOfMaps) Put(pkey string, skey string, tkey string, key, value string) {
	defer s.mutex.Unlock()
	s.mutex.Lock()
	var mapOfMapOfMapsVal = s.cache[pkey]
	if mapOfMapOfMapsVal == nil {
		mapOfMapOfMapsVal = NewMapOfMapOfMaps()
	}
	mapOfMapOfMapsVal.Put(skey, tkey, key, value)
	s.cache[pkey] = mapOfMapOfMapsVal
}

func (s *MapOfMapOfMapsOfMaps) PutMapofMapsofMaps(key string, value *MapOfMapOfMaps) {
	defer s.mutex.Unlock()
	s.mutex.Lock()
	s.cache[key] = value
}

func (s *MapOfMapOfMapsOfMaps) Get(key string) *MapOfMapOfMaps {
	s.mutex.RLock()
	val := s.cache[key]
	s.mutex.RUnlock()
	return val
}

func (s *MapOfMapOfMapsOfMaps) Len() int {
	defer s.mutex.RUnlock()
	s.mutex.RLock()
	return len(s.cache)
}<|MERGE_RESOLUTION|>--- conflicted
+++ resolved
@@ -168,13 +168,10 @@
 	NLBEnabledIdentityList []string
 	CLBEnabledClusters     []string
 	NLBIngressLabel        string
-<<<<<<< HEAD
 	CLBIngressLabel        string
-=======
 
 	// Slow Start
 	EnableTrafficConfigProcessingForSlowStart bool
->>>>>>> dcdd1dcc
 }
 
 func (b AdmiralParams) String() string {
