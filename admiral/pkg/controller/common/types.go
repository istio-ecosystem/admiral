package common

import (
	"fmt"
	"sync"
	"time"
)

type Map struct {
	cache map[string]string
	mutex *sync.Mutex
}

type MapOfMaps struct {
	cache map[string]*Map
	mutex *sync.Mutex
}

type SidecarEgress struct {
	Namespace string
	FQDN      string
	CNAMEs    map[string]string
}

//maintains a map from workload identity -> map[namespace]SidecarEgress
type SidecarEgressMap struct {
	cache map[string]map[string]SidecarEgress
	mutex *sync.Mutex
}

type AdmiralParams struct {
	ArgoRolloutsEnabled        bool
	KubeconfigPath             string
	CacheRefreshDuration       time.Duration
	ClusterRegistriesNamespace string
	DependenciesNamespace      string
	SyncNamespace              string
	EnableSAN                  bool
	SANPrefix                  string
	SecretResolver             string
	LabelSet                   *LabelSet
	LogLevel                   int
	HostnameSuffix             string
	WorkloadSidecarUpdate      string
	WorkloadSidecarName        string
	GroupBy					   string
}

func (b AdmiralParams) String() string {
	return fmt.Sprintf("KubeconfigPath=%v ", b.KubeconfigPath) +
		fmt.Sprintf("CacheRefreshDuration=%v ", b.CacheRefreshDuration) +
		fmt.Sprintf("ClusterRegistriesNamespace=%v ", b.ClusterRegistriesNamespace) +
		fmt.Sprintf("DependenciesNamespace=%v ", b.DependenciesNamespace) +
		fmt.Sprintf("EnableSAN=%v ", b.EnableSAN) +
		fmt.Sprintf("SANPrefix=%v ", b.SANPrefix) +
		fmt.Sprintf("LabelSet=%v ", b.LabelSet) +
		fmt.Sprintf("SecretResolver=%v ", b.SecretResolver)
}

type LabelSet struct {
	DeploymentAnnotation                string
	SubsetLabel                         string
	NamespaceSidecarInjectionLabel      string
	NamespaceSidecarInjectionLabelValue string
	AdmiralIgnoreLabel                  string
	WorkloadIdentityKey                 string //Should always be used for both label and annotation (using label as the primary, and falling back to annotation if the label is not found)
	GlobalTrafficDeploymentLabel        string //label used to tie together deployments and globaltrafficpolicy objects. Configured separately from the identity key because this one _must_ be a label
<<<<<<< HEAD
	EnvLabel							string
=======
	EnvKey								string //key used to group deployments by env. The order would be to use annotation `EnvKey` and then label `EnvKey` and then fallback to label `env` label
>>>>>>> 64df9ada
}

func NewSidecarEgressMap() *SidecarEgressMap {
	n := new(SidecarEgressMap)
	n.cache = make(map[string]map[string]SidecarEgress)
	n.mutex = &sync.Mutex{}
	return n
}

func NewMap() *Map {
	n := new(Map)
	n.cache = make(map[string]string)
	n.mutex = &sync.Mutex{}
	return n
}

func NewMapOfMaps() *MapOfMaps {
	n := new(MapOfMaps)
	n.cache = make(map[string]*Map)
	n.mutex = &sync.Mutex{}
	return n
}

func (s *Map) Put(key string, value string) {
	defer s.mutex.Unlock()
	s.mutex.Lock()
	s.cache[key] = value
}

func (s *Map) Get(key string) string {
	return s.cache[key]
}

func (s *Map) Delete(key string) {
	defer s.mutex.Unlock()
	s.mutex.Lock()
	delete(s.cache, key)
}

func (s *Map) Map() map[string]string {
	if s != nil {
		return s.cache
	} else {
		return nil
	}
}

func (s *MapOfMaps) Put(pkey string, key string, value string) {
	defer s.mutex.Unlock()
	s.mutex.Lock()
	var mapVal = s.cache[pkey]
	if mapVal == nil {
		mapVal = NewMap()
	}
	mapVal.Put(key, value)
	s.cache[pkey] = mapVal
}

func (s *MapOfMaps) Get(key string) *Map {
	return s.cache[key]
}

func (s *MapOfMaps) Delete(key string) {
	defer s.mutex.Unlock()
	s.mutex.Lock()
	delete(s.cache, key)
}

func (s *MapOfMaps) Map() map[string]*Map {
	return s.cache
}

func (s *SidecarEgressMap) Put(identity string, namespace string, fqdn string, cnames map[string]string) {
	defer s.mutex.Unlock()
	s.mutex.Lock()
	var mapVal = s.cache[identity]
	if mapVal == nil {
		mapVal = make(map[string]SidecarEgress)
	}
	mapVal[namespace] = SidecarEgress{Namespace: namespace, FQDN: fqdn, CNAMEs: cnames}
	s.cache[identity] = mapVal
}

func (s *SidecarEgressMap) Get(key string) map[string]SidecarEgress {
	return s.cache[key]
}

func (s *SidecarEgressMap) Delete(key string) {
	defer s.mutex.Unlock()
	s.mutex.Lock()
	delete(s.cache, key)
}

func (s *SidecarEgressMap) Map() map[string]map[string]SidecarEgress {
	return s.cache
}<|MERGE_RESOLUTION|>--- conflicted
+++ resolved
@@ -65,11 +65,7 @@
 	AdmiralIgnoreLabel                  string
 	WorkloadIdentityKey                 string //Should always be used for both label and annotation (using label as the primary, and falling back to annotation if the label is not found)
 	GlobalTrafficDeploymentLabel        string //label used to tie together deployments and globaltrafficpolicy objects. Configured separately from the identity key because this one _must_ be a label
-<<<<<<< HEAD
-	EnvLabel							string
-=======
 	EnvKey								string //key used to group deployments by env. The order would be to use annotation `EnvKey` and then label `EnvKey` and then fallback to label `env` label
->>>>>>> 64df9ada
 }
 
 func NewSidecarEgressMap() *SidecarEgressMap {
