package common

import (
	"github.com/google/go-cmp/cmp"
	"github.com/google/go-cmp/cmp/cmpopts"
	v12 "github.com/istio-ecosystem/admiral/admiral/pkg/apis/admiral/v1"
	k8sAppsV1 "k8s.io/api/apps/v1"
	k8sCoreV1 "k8s.io/api/core/v1"
	"k8s.io/apimachinery/pkg/apis/meta/v1"
	"reflect"
	"strings"
	"testing"
	"time"
)

var ignoreUnexported = cmpopts.IgnoreUnexported(v12.GlobalTrafficPolicy{}.Status)

func init() {
	p := AdmiralParams{
		KubeconfigPath:             "testdata/fake.config",
		LabelSet:                   &LabelSet{},
		EnableSAN:                  true,
		SANPrefix:                  "prefix",
		HostnameSuffix:             "mesh",
		SyncNamespace:              "ns",
		CacheRefreshDuration:       time.Minute,
		ClusterRegistriesNamespace: "default",
		DependenciesNamespace:      "default",
		SecretResolver:             "",
		WorkloadSidecarName:        "default",
		WorkloadSidecarUpdate:      "disabled",
		GroupBy:					"env",
	}

	p.LabelSet.WorkloadIdentityKey = "identity"
	p.LabelSet.GlobalTrafficDeploymentLabel = "identity"
<<<<<<< HEAD
	p.LabelSet.EnvLabel = "env"
=======
	p.LabelSet.EnvKey = "admiral.io/env"
>>>>>>> 64df9ada

	InitializeConfig(p)
}

func TestGetSAN(t *testing.T) {
	t.Parallel()

	identifier := "identity"
	identifierVal := "company.platform.server"
	domain := "preprd"

	deployment := k8sAppsV1.Deployment{Spec: k8sAppsV1.DeploymentSpec{Template: k8sCoreV1.PodTemplateSpec{ObjectMeta: v1.ObjectMeta{Labels: map[string]string{identifier: identifierVal}}}}}
	deploymentWithAnnotation := k8sAppsV1.Deployment{Spec: k8sAppsV1.DeploymentSpec{Template: k8sCoreV1.PodTemplateSpec{ObjectMeta: v1.ObjectMeta{Annotations: map[string]string{identifier: identifierVal}}}}}

	deploymentWithNoIdentifier := k8sAppsV1.Deployment{}

	testCases := []struct {
		name       string
		deployment k8sAppsV1.Deployment
		domain     string
		wantSAN    string
	}{
		{
			name:       "should return valid SAN (from label)",
			deployment: deployment,
			domain:     domain,
			wantSAN:    "spiffe://" + domain + "/" + identifierVal,
		},
		{
			name:       "should return valid SAN (from annotation)",
			deployment: deploymentWithAnnotation,
			domain:     domain,
			wantSAN:    "spiffe://" + domain + "/" + identifierVal,
		},
		{
			name:       "should return valid SAN with no domain prefix",
			deployment: deployment,
			domain:     "",
			wantSAN:    "spiffe://" + identifierVal,
		},
		{
			name:       "should return empty SAN",
			deployment: deploymentWithNoIdentifier,
			domain:     domain,
			wantSAN:    "",
		},
	}

	for _, c := range testCases {
		t.Run(c.name, func(t *testing.T) {
			san := GetSAN(c.domain, &c.deployment, identifier)
			if !reflect.DeepEqual(san, c.wantSAN) {
				t.Errorf("Wanted SAN: %s, got: %s", c.wantSAN, san)
			}
		})
	}

}

func TestGetCname(t *testing.T) {

	nameSuffix := "global"
	identifier := "identity"
	identifierVal := "COMPANY.platform.server"

	testCases := []struct {
		name       string
		deployment k8sAppsV1.Deployment
		expected   string
	}{
		{
			name:       "should return valid cname (from label)",
			deployment: k8sAppsV1.Deployment{Spec: k8sAppsV1.DeploymentSpec{Template: k8sCoreV1.PodTemplateSpec{ObjectMeta: v1.ObjectMeta{Labels: map[string]string{identifier: identifierVal, "env": "stage"}}}}},
			expected:   strings.ToLower("stage." + identifierVal + ".global"),
		}, {
			name:       "should return valid cname (from label) uses case sensitive DNS annotation -enabled",
			deployment: k8sAppsV1.Deployment{Spec: k8sAppsV1.DeploymentSpec{Template: k8sCoreV1.PodTemplateSpec{ObjectMeta: v1.ObjectMeta{Annotations: map[string]string{"admiral.io/cname-case-sensitive": "true"}, Labels: map[string]string{identifier: identifierVal, "env": "stage"}}}}},
			expected:   "stage." + identifierVal + ".global",
		}, {
			name:       "should return valid cname (from label)  uses case sensitive DNS annotation -disabled",
			deployment: k8sAppsV1.Deployment{Spec: k8sAppsV1.DeploymentSpec{Template: k8sCoreV1.PodTemplateSpec{ObjectMeta: v1.ObjectMeta{Annotations: map[string]string{"admiral.io/cname-case-sensitive": "false"}, Labels: map[string]string{identifier: identifierVal, "env": "stage"}}}}},
			expected:   strings.ToLower("stage." + identifierVal + ".global"),
		},
		{
			name:       "should return valid cname (from annotation)",
			deployment: k8sAppsV1.Deployment{Spec: k8sAppsV1.DeploymentSpec{Template: k8sCoreV1.PodTemplateSpec{ObjectMeta: v1.ObjectMeta{Annotations: map[string]string{identifier: identifierVal}, Labels: map[string]string{"env": "stage"}}}}},
			expected:   strings.ToLower("stage." + identifierVal + ".global"),
		},
		{
			name:       "should return empty string",
			deployment: k8sAppsV1.Deployment{Spec: k8sAppsV1.DeploymentSpec{Template: k8sCoreV1.PodTemplateSpec{ObjectMeta: v1.ObjectMeta{Labels: map[string]string{"env": "stage"}}}}},
			expected:   "",
		},
	}

	for _, c := range testCases {
		t.Run(c.name, func(t *testing.T) {
			cname := GetCname(&c.deployment, identifier, nameSuffix)
			if !(cname == c.expected) {
				t.Errorf("Wanted Cname: %s, got: %s", c.expected, cname)
			}
		})
	}
}

func TestNodeLocality(t *testing.T) {

	nodeLocalityLabel := "us-west-2"

	testCases := []struct {
		name     string
		node     k8sCoreV1.Node
		expected string
	}{
		{
			name:     "should return valid node region",
			node:     k8sCoreV1.Node{Spec: k8sCoreV1.NodeSpec{}, ObjectMeta: v1.ObjectMeta{Labels: map[string]string{NodeRegionLabel: nodeLocalityLabel}}},
			expected: nodeLocalityLabel,
		},
		{
			name:     "should return empty value when node annotation isn't present",
			node:     k8sCoreV1.Node{Spec: k8sCoreV1.NodeSpec{}, ObjectMeta: v1.ObjectMeta{Annotations: map[string]string{}}},
			expected: "",
		},
	}

	for _, c := range testCases {
		t.Run(c.name, func(t *testing.T) {
			locality := GetNodeLocality(&c.node)
			if !(locality == c.expected) {
				t.Errorf("Wanted locality: %s, got: %s", c.expected, locality)
			}
		})
	}
}

func TestGetDeploymentGlobalIdentifier(t *testing.T) {

	identifier := "identity"
	identifierVal := "company.platform.server"

	testCases := []struct {
		name       string
		deployment k8sAppsV1.Deployment
		expected   string
	}{
		{
			name:       "should return valid identifier from label",
			deployment: k8sAppsV1.Deployment{Spec: k8sAppsV1.DeploymentSpec{Template: k8sCoreV1.PodTemplateSpec{ObjectMeta: v1.ObjectMeta{Labels: map[string]string{identifier: identifierVal, "env": "stage"}}}}},
			expected:   identifierVal,
		},
		{
			name:       "should return valid identifier from annotations",
			deployment: k8sAppsV1.Deployment{Spec: k8sAppsV1.DeploymentSpec{Template: k8sCoreV1.PodTemplateSpec{ObjectMeta: v1.ObjectMeta{Annotations: map[string]string{identifier: identifierVal, "env": "stage"}}}}},
			expected:   identifierVal,
		},
		{
			name:       "should return empty identifier",
			deployment: k8sAppsV1.Deployment{Spec: k8sAppsV1.DeploymentSpec{Template: k8sCoreV1.PodTemplateSpec{ObjectMeta: v1.ObjectMeta{Labels: map[string]string{}, Annotations: map[string]string{}}}}},
			expected:   "",
		},
	}

	for _, c := range testCases {
		t.Run(c.name, func(t *testing.T) {
			iVal := GetDeploymentGlobalIdentifier(&c.deployment)
			if !(iVal == c.expected) {
				t.Errorf("Wanted identity value: %s, got: %s", c.expected, iVal)
			}
		})
	}
}

func TestGetPodGlobalIdentifier(t *testing.T) {

	identifier := "identity"
	identifierVal := "company.platform.server"

	testCases := []struct {
		name     string
		pod      k8sCoreV1.Pod
		expected string
	}{
		{
			name:     "should return valid identifier from label",
			pod:      k8sCoreV1.Pod{Spec: k8sCoreV1.PodSpec{}, ObjectMeta: v1.ObjectMeta{Labels: map[string]string{identifier: identifierVal, "env": "stage"}}},
			expected: identifierVal,
		},
		{
			name:     "should return valid identifier from annotation",
			pod:      k8sCoreV1.Pod{Spec: k8sCoreV1.PodSpec{}, ObjectMeta: v1.ObjectMeta{Annotations: map[string]string{identifier: identifierVal, "env": "stage"}}},
			expected: identifierVal,
		},
		{
			name:     "should return empty identifier",
			pod:      k8sCoreV1.Pod{Spec: k8sCoreV1.PodSpec{}, ObjectMeta: v1.ObjectMeta{Annotations: map[string]string{}, Labels: map[string]string{}}},
			expected: "",
		},
	}

	for _, c := range testCases {
		t.Run(c.name, func(t *testing.T) {
			iVal := GetPodGlobalIdentifier(&c.pod)
			if !(iVal == c.expected) {
				t.Errorf("Wanted identity value: %s, got: %s", c.expected, iVal)
			}
		})
	}
}

func TestGetEnv(t *testing.T) {

	testCases := []struct {
		name       string
		deployment k8sAppsV1.Deployment
		expected   string
	}{
		{
			name:       "should return default env",
			deployment: k8sAppsV1.Deployment{Spec: k8sAppsV1.DeploymentSpec{Template: k8sCoreV1.PodTemplateSpec{ObjectMeta: v1.ObjectMeta{Labels: map[string]string{}}}}},
			expected:   Default,
		},
		{
			name:       "should return valid env from label",
			deployment: k8sAppsV1.Deployment{Spec: k8sAppsV1.DeploymentSpec{Template: k8sCoreV1.PodTemplateSpec{ObjectMeta: v1.ObjectMeta{Annotations: map[string]string{}, Labels: map[string]string{"env": "stage2"}}}}},
			expected:   "stage2",
		},
		{
			name:       "should return valid env from new annotation",
			deployment: k8sAppsV1.Deployment{Spec: k8sAppsV1.DeploymentSpec{Template: k8sCoreV1.PodTemplateSpec{ObjectMeta: v1.ObjectMeta{Annotations: map[string]string{"admiral.io/env": "stage1"}, Labels: map[string]string{"env": "stage2"}}}}},
			expected:   "stage1",
		},
		{
			name:       "should return valid env from new label",
			deployment: k8sAppsV1.Deployment{Spec: k8sAppsV1.DeploymentSpec{Template: k8sCoreV1.PodTemplateSpec{ObjectMeta: v1.ObjectMeta{Annotations: map[string]string{}, Labels: map[string]string{"admiral.io/env": "production", "env": "stage2"}}}}},
			expected:   "production",
		},
		{
			name:       "should return env from namespace suffix",
			deployment: k8sAppsV1.Deployment{Spec: k8sAppsV1.DeploymentSpec{Template: k8sCoreV1.PodTemplateSpec{ObjectMeta: v1.ObjectMeta{Labels: map[string]string{}}}}, ObjectMeta: v1.ObjectMeta{Namespace: "uswest2-prd"}},
			expected:   "prd",
		},
		{
			name:       "should return default when namespace doesn't have blah..region-env format",
			deployment: k8sAppsV1.Deployment{Spec: k8sAppsV1.DeploymentSpec{Template: k8sCoreV1.PodTemplateSpec{ObjectMeta: v1.ObjectMeta{Labels: map[string]string{}}}}, ObjectMeta: v1.ObjectMeta{Namespace: "sample"}},
			expected:   Default,
		},
	}

	for _, c := range testCases {
		t.Run(c.name, func(t *testing.T) {
			env := GetEnv(&c.deployment)
			if !(env == c.expected) {
				t.Errorf("Wanted Cname: %s, got: %s", c.expected, env)
			}
		})
	}
}

func TestMatchDeploymentsToGTP(t *testing.T) {
	deployment := k8sAppsV1.Deployment{}
	deployment.Namespace = "namespace"
	deployment.Name = "fake-app-deployment-qal"
	deployment.CreationTimestamp = v1.Now()
	deployment.Spec = k8sAppsV1.DeploymentSpec{
		Template: k8sCoreV1.PodTemplateSpec{
			ObjectMeta: v1.ObjectMeta{
				Labels: map[string]string{"identity": "app1", "env": "qal"},
			},
		},
	}
	deployment.Labels = map[string]string{"identity": "app1"}

	deployment2 := k8sAppsV1.Deployment{}
	deployment2.Namespace = "namespace"
	deployment2.Name = "fake-app-deployment-e2e"
	deployment2.CreationTimestamp = v1.Now()
	deployment2.Spec = k8sAppsV1.DeploymentSpec{
		Template: k8sCoreV1.PodTemplateSpec{
			ObjectMeta: v1.ObjectMeta{
				Labels: map[string]string{"identity": "app1", "env": "e2e"},
			},
		},
	}
	deployment2.Labels = map[string]string{"identity": "app1"}

	deployment3 := k8sAppsV1.Deployment{}
	deployment3.Namespace = "namespace"
	deployment3.Name = "fake-app-deployment-prf-1"
	deployment3.CreationTimestamp = v1.Now()
	deployment3.Spec = k8sAppsV1.DeploymentSpec{
		Template: k8sCoreV1.PodTemplateSpec{
			ObjectMeta: v1.ObjectMeta{
				Labels: map[string]string{"identity": "app1", "env": "prf"},
			},
		},
	}
	deployment3.Labels = map[string]string{"identity": "app1"}

	deployment4 := k8sAppsV1.Deployment{}
	deployment4.Namespace = "namespace"
	deployment4.Name = "fake-app-deployment-prf-2"
	deployment4.CreationTimestamp = v1.Date(2020, 1, 1, 1, 1, 1, 1, time.UTC)
	deployment4.Spec = k8sAppsV1.DeploymentSpec{
		Template: k8sCoreV1.PodTemplateSpec{
			ObjectMeta: v1.ObjectMeta{
				Labels: map[string]string{"identity": "app1", "env": "prf"},
			},
		},
	}
	deployment4.Labels = map[string]string{"identity": "app1"}

	e2eGtp := v12.GlobalTrafficPolicy{}
	e2eGtp.Labels = map[string]string{"identity": "app1", "env": "e2e"}
	e2eGtp.Namespace = "namespace"
	e2eGtp.Name = "myGTP"

	prfGtp := v12.GlobalTrafficPolicy{}
	prfGtp.Labels = map[string]string{"identity": "app1", "env": "prf"}
	prfGtp.Namespace = "namespace"
	prfGtp.Name = "myGTP"

	//Struct of test case info. Name is required.
	testCases := []struct {
		name                string
		gtp                 *v12.GlobalTrafficPolicy
		deployments         *[]k8sAppsV1.Deployment
		expectedDeployments []k8sAppsV1.Deployment
	}{
		{
			name:                "Should return nil when none have a matching environment",
			gtp:                 &e2eGtp,
			deployments:         &[]k8sAppsV1.Deployment{deployment, deployment3, deployment4},
			expectedDeployments: nil,
		},
		{
			name:                "Should return Match when there's one match",
			gtp:                 &e2eGtp,
			deployments:         &[]k8sAppsV1.Deployment{deployment2},
			expectedDeployments: []k8sAppsV1.Deployment{deployment2},
		},
		{
			name:                "Should return Match when there's one match from a bigger list",
			gtp:                 &e2eGtp,
			deployments:         &[]k8sAppsV1.Deployment{deployment, deployment2, deployment3, deployment4},
			expectedDeployments: []k8sAppsV1.Deployment{deployment2},
		},
		{
			name:                "Should return nil when there's no match",
			gtp:                 &e2eGtp,
			deployments:         &[]k8sAppsV1.Deployment{},
			expectedDeployments: nil,
		},
		{
			name:                "Should return nil when the GTP is invalid",
			gtp:                 &v12.GlobalTrafficPolicy{},
			deployments:         &[]k8sAppsV1.Deployment{deployment},
			expectedDeployments: nil,
		},
		{
			name:                "Returns multiple matches",
			gtp:                 &prfGtp,
			deployments:         &[]k8sAppsV1.Deployment{deployment, deployment2, deployment3, deployment4},
			expectedDeployments: []k8sAppsV1.Deployment{deployment3, deployment4},
		},
	}

	//Run the test for every provided case
	for _, c := range testCases {
		t.Run(c.name, func(t *testing.T) {
			returned := MatchDeploymentsToGTP(c.gtp, *c.deployments)
			if !cmp.Equal(returned, c.expectedDeployments) {
				t.Fatalf("Deployment mismatch. Diff: %v", cmp.Diff(returned, c.expectedDeployments))
			}
		})
	}
}

func TestMatchGTPsToDeployment(t *testing.T) {
	deployment := k8sAppsV1.Deployment{}
	deployment.Namespace = "namespace"
	deployment.Name = "fake-app-deployment-qal"
	deployment.CreationTimestamp = v1.Now()
	deployment.Spec = k8sAppsV1.DeploymentSpec{
		Template: k8sCoreV1.PodTemplateSpec{
			ObjectMeta: v1.ObjectMeta{
				Labels: map[string]string{"identity": "app1", "env": "qal"},
			},
		},
	}
	deployment.Labels = map[string]string{"identity": "app1"}

	otherEnvDeployment := k8sAppsV1.Deployment{}
	otherEnvDeployment.Namespace = "namespace"
	otherEnvDeployment.Name = "fake-app-deployment-qal"
	otherEnvDeployment.CreationTimestamp = v1.Now()
	otherEnvDeployment.Spec = k8sAppsV1.DeploymentSpec{
		Template: k8sCoreV1.PodTemplateSpec{
			ObjectMeta: v1.ObjectMeta{
				Labels: map[string]string{"identity": "app1", "env": "random"},
			},
		},
	}
	otherEnvDeployment.Labels = map[string]string{"identity": "app1"}

	noEnvDeployment := k8sAppsV1.Deployment{}
	noEnvDeployment.Namespace = "namespace"
	noEnvDeployment.Name = "fake-app-deployment-qal"
	noEnvDeployment.CreationTimestamp = v1.Now()
	noEnvDeployment.Spec = k8sAppsV1.DeploymentSpec{
		Template: k8sCoreV1.PodTemplateSpec{
			ObjectMeta: v1.ObjectMeta{
				Labels: map[string]string{"identity": "app1"},
			},
		},
	}
	noEnvDeployment.Labels = map[string]string{"identity": "app1"}

	e2eGtp := v12.GlobalTrafficPolicy{}
	e2eGtp.CreationTimestamp = v1.Now()
	e2eGtp.Labels = map[string]string{"identity": "app1", "env": "e2e"}
	e2eGtp.Namespace = "namespace"
	e2eGtp.Name = "myGTP-e2e"

	prfGtp := v12.GlobalTrafficPolicy{}
	prfGtp.CreationTimestamp = v1.Now()
	prfGtp.Labels = map[string]string{"identity": "app1", "env": "prf"}
	prfGtp.Namespace = "namespace"
	prfGtp.Name = "myGTP-prf"

	qalGtp := v12.GlobalTrafficPolicy{}
	qalGtp.CreationTimestamp = v1.Now()
	qalGtp.Labels = map[string]string{"identity": "app1", "env": "qal"}
	qalGtp.Namespace = "namespace"
	qalGtp.Name = "myGTP"

	qalGtpOld := v12.GlobalTrafficPolicy{}
	qalGtpOld.CreationTimestamp = v1.Date(2020, 1, 1, 1, 1, 1, 1, time.UTC)
	qalGtpOld.Labels = map[string]string{"identity": "app1", "env": "qal"}
	qalGtpOld.Namespace = "namespace"
	qalGtpOld.Name = "myGTP"

	noEnvGTP := v12.GlobalTrafficPolicy{}
	noEnvGTP.CreationTimestamp = v1.Now()
	noEnvGTP.Labels = map[string]string{"identity": "app1"}
	noEnvGTP.Namespace = "namespace"
	noEnvGTP.Name = "myGTP"

	noEnvGTPOld := v12.GlobalTrafficPolicy{}
	noEnvGTPOld.CreationTimestamp = v1.Date(2020, 1, 1, 1, 1, 1, 1, time.UTC)
	noEnvGTPOld.Labels = map[string]string{"identity": "app1"}
	noEnvGTPOld.Namespace = "namespace"
	noEnvGTPOld.Name = "myGTP"

	testCases := []struct {
		name        string
		gtp         *[]v12.GlobalTrafficPolicy
		deployment  *k8sAppsV1.Deployment
		expectedGTP *v12.GlobalTrafficPolicy
	}{
		{
			name:        "Should return no deployment when none have a matching env",
			gtp:         &[]v12.GlobalTrafficPolicy{e2eGtp, prfGtp, qalGtp, qalGtpOld},
			deployment:  &otherEnvDeployment,
			expectedGTP: nil,
		},
		{
			name:        "Should return no deployment when the GTP doesn't have an environment",
			gtp:         &[]v12.GlobalTrafficPolicy{noEnvGTP, noEnvGTPOld},
			deployment:  &otherEnvDeployment,
			expectedGTP: nil,
		},
		{
			name:        "Should return no deployment when no deployments have an environment",
			gtp:         &[]v12.GlobalTrafficPolicy{e2eGtp, prfGtp},
			deployment:  &noEnvDeployment,
			expectedGTP: nil,
		},
		{
			name:        "Should match a GTP and deployment when both have no env label",
			gtp:         &[]v12.GlobalTrafficPolicy{e2eGtp, prfGtp, qalGtp, qalGtpOld, noEnvGTP, noEnvGTPOld},
			deployment:  &noEnvDeployment,
			expectedGTP: &noEnvGTPOld,
		},
		{
			name:        "Should return Match when there's one match",
			gtp:         &[]v12.GlobalTrafficPolicy{qalGtp},
			deployment:  &deployment,
			expectedGTP: &qalGtp,
		},
		{
			name:        "Should return Match when there's one match from a bigger list",
			gtp:         &[]v12.GlobalTrafficPolicy{e2eGtp, prfGtp, qalGtp},
			deployment:  &deployment,
			expectedGTP: &qalGtp,
		},
		{
			name:        "Should handle multiple matches properly",
			gtp:         &[]v12.GlobalTrafficPolicy{e2eGtp, prfGtp, qalGtp, qalGtpOld},
			deployment:  &deployment,
			expectedGTP: &qalGtpOld,
		},
		{
			name:        "Should return nil when there's no match",
			gtp:         &[]v12.GlobalTrafficPolicy{},
			deployment:  &deployment,
			expectedGTP: nil,
		},
		{
			name:        "Should return nil the deployment is invalid",
			gtp:         &[]v12.GlobalTrafficPolicy{},
			deployment:  &k8sAppsV1.Deployment{},
			expectedGTP: nil,
		},
	}

	for _, c := range testCases {
		t.Run(c.name, func(t *testing.T) {
			returned := MatchGTPsToDeployment(*c.gtp, c.deployment)
			if !cmp.Equal(returned, c.expectedGTP, ignoreUnexported) {
				t.Fatalf("Deployment mismatch. Diff: %v", cmp.Diff(returned, c.expectedGTP, ignoreUnexported))
			}
		})
	}

}

func TestGetGtpEnv(t *testing.T) {

	envNewAnnotationGtp := v12.GlobalTrafficPolicy{}
	envNewAnnotationGtp.CreationTimestamp = v1.Now()
	envNewAnnotationGtp.Labels = map[string]string{"identity": "app1", "admiral.io/env": "stage1"}
	envNewAnnotationGtp.Annotations = map[string]string{"admiral.io/env": "production"}
	envNewAnnotationGtp.Namespace = "namespace"
	envNewAnnotationGtp.Name = "myGTP-new-annotation"

	envNewLabelGtp := v12.GlobalTrafficPolicy{}
	envNewLabelGtp.CreationTimestamp = v1.Now()
	envNewLabelGtp.Labels = map[string]string{"identity": "app1", "admiral.io/env": "stage1", "env": "stage2"}
	envNewLabelGtp.Namespace = "namespace"
	envNewLabelGtp.Name = "myGTP-new-label"

	envLabelGtp := v12.GlobalTrafficPolicy{}
	envLabelGtp.CreationTimestamp = v1.Now()
	envLabelGtp.Labels = map[string]string{"identity": "app1", "env": "stage2"}
	envLabelGtp.Namespace = "namespace"
	envLabelGtp.Name = "myGTP-label"

	noEnvGtp := v12.GlobalTrafficPolicy{}
	noEnvGtp.CreationTimestamp = v1.Now()
	noEnvGtp.Labels = map[string]string{"identity": "app1"}
	noEnvGtp.Namespace = "namespace"
	noEnvGtp.Name = "myGTP-no-env"

	testCases := []struct {
		name        string
		gtp         *v12.GlobalTrafficPolicy
		expectedEnv string
	}{
		{
			name:        "Should return env from new annotation",
			gtp:         &envNewAnnotationGtp,
			expectedEnv: "production",
		},
		{
			name:        "Should return env from new label",
			gtp:         &envNewLabelGtp,
			expectedEnv: "stage1",
		},
		{
			name:        "Should return env from label",
			gtp:         &envLabelGtp,
			expectedEnv: "stage2",
		},
		{
			name:        "Should return default with no env specified",
			gtp:         &noEnvGtp,
			expectedEnv: "default",
		},
	}

	for _, c := range testCases {
		t.Run(c.name, func(t *testing.T) {
			returned := GetGtpEnv(c.gtp)
			if !cmp.Equal(returned, c.expectedEnv, ignoreUnexported) {
				t.Fatalf("GTP env mismatch. Diff: %v", cmp.Diff(returned, c.expectedEnv, ignoreUnexported))
			}
		})
	}

}<|MERGE_RESOLUTION|>--- conflicted
+++ resolved
@@ -34,11 +34,7 @@
 
 	p.LabelSet.WorkloadIdentityKey = "identity"
 	p.LabelSet.GlobalTrafficDeploymentLabel = "identity"
-<<<<<<< HEAD
-	p.LabelSet.EnvLabel = "env"
-=======
 	p.LabelSet.EnvKey = "admiral.io/env"
->>>>>>> 64df9ada
 
 	InitializeConfig(p)
 }
