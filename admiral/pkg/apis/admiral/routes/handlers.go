package routes

import (
	"encoding/json"
	"fmt"
	"github.com/gorilla/mux"
	"github.com/istio-ecosystem/admiral/admiral/pkg/clusters"
	"istio.io/client-go/pkg/apis/networking/v1alpha3"
	"log"
	"net/http"
	"strings"
)

type RouteOpts struct {
	KubeconfigPath string
	RemoteRegistry *clusters.RemoteRegistry
}

//type ClusterServiceEntries struct {
//	ServiceEntries []v1alpha3.ServiceEntry `json:"ServiceEntries,omitempty"`
//}

type IdentityServiceEntry struct {
	Cname        string   `json:"Cname,omitempty"`
	ClusterNames []string `json:"Clusters,omitempty"`
}

func (opts *RouteOpts) ReturnSuccessGET(w http.ResponseWriter, r *http.Request) {
	w.WriteHeader(200)
	response := fmt.Sprintf("Heath check method called: %v, URI: %v, Method: %v\n", r.Host, r.RequestURI, r.Method)

	writeResponse("ReturnSuccessGet", w, []byte(response))
}

func (opts *RouteOpts) GetClusters(w http.ResponseWriter, r *http.Request) {

	clusterList := []string{}

	// loop through secret controller's c.cs.remoteClusters to access all clusters admiral is watching
	for clusterID := range opts.RemoteRegistry.SecretController.Cs.RemoteClusters {
		clusterList = append(clusterList, clusterID)
	}

	out, err := json.Marshal(clusterList)
	if err != nil {
		log.Printf("Failed to marshall response for GetClusters call")
		http.Error(w, "Failed to marshall response", http.StatusInternalServerError)
	} else {
		if len(clusterList) == 0 {
			message := "No cluster is monitored by admiral"
<<<<<<< HEAD
			log.Print(message)
			w.WriteHeader(200)
			out, _ = json.Marshal(message)
			writeResponse("GetClusters", w, out)
		} else {
			w.Header().Set("Content-Type", "application/json")
			w.WriteHeader(200)
			writeResponse("GetClusters", w, out)
=======
			log.Println(message)
			w.WriteHeader(200)
			out, _ = json.Marshal(message)
		} else {
			w.Header().Set("Content-Type", "application/json")
			w.WriteHeader(200)
		}
		_, err := w.Write(out)
		if err != nil {
			log.Println("Failed to write message: ", err)
>>>>>>> cf3b5edd
		}
	}
}

func writeResponse(context string, w http.ResponseWriter, response []byte) {
	_, err := w.Write(response)
	if err != nil {
		log.Printf("Error writing response for api %s: %v", context, err)
		http.Error(w, "can't write body", http.StatusInternalServerError)
	}
}

func (opts *RouteOpts) GetServiceEntriesByCluster(w http.ResponseWriter, r *http.Request) {
	defer r.Body.Close()

	params := mux.Vars(r)
	clusterName := strings.Trim(params["clustername"], " ")

	var response []v1alpha3.ServiceEntry

	if clusterName != "" {

		serviceEntriesByCluster, err := clusters.GetServiceEntriesByCluster(clusterName, opts.RemoteRegistry)

		if err != nil {
			log.Printf("API call get service entry by cluster failed for clustername %v with Error: %v", clusterName, err.Error())
			if strings.Contains(err.Error(), "Admiral is not monitoring cluster") {
				http.Error(w, err.Error(), http.StatusNotFound)
			} else {
				http.Error(w, err.Error(), http.StatusInternalServerError)
			}
		} else {
			if len(serviceEntriesByCluster) == 0 {
				log.Printf("API call get service entry by cluster failed for clustername %v with Error: %v", clusterName, "No service entries configured for cluster - "+clusterName)
				w.WriteHeader(200)
<<<<<<< HEAD
				writeResponse("GetServiceEntriesByCluster", w, []byte(fmt.Sprintf("No service entries configured for cluster - %s", clusterName)))
=======
				_, err := w.Write([]byte(fmt.Sprintf("No service entries configured for cluster - %s", clusterName)))
				if err != nil {
					log.Println("Error writing body: ", err)
				}

>>>>>>> cf3b5edd
			} else {
				response = serviceEntriesByCluster
				out, err := json.Marshal(response)
				if err != nil {
					log.Printf("Failed to marshall response for GetServiceEntriesByCluster call")
					http.Error(w, fmt.Sprintf("Failed to marshall response for getting service entries api for cluster %s", clusterName), http.StatusInternalServerError)
				} else {
					w.Header().Set("Content-Type", "application/json")
					w.WriteHeader(200)
<<<<<<< HEAD
					writeResponse("GetServiceEntriesByCluster", w, out)
=======
					_, err := w.Write(out)
					if err != nil {
						log.Println("failed to write resp body: ", err)
					}
>>>>>>> cf3b5edd
				}
			}
		}
	} else {
		log.Printf("Cluster name not provided as part of the request")
		http.Error(w, "Cluster name not provided as part of the request", http.StatusBadRequest)
	}
}

func (opts *RouteOpts) GetServiceEntriesByIdentity(w http.ResponseWriter, r *http.Request) {
	defer r.Body.Close()

	params := mux.Vars(r)
	identity := strings.Trim(params["identity"], " ")

	response := []IdentityServiceEntry{}

	if identity != "" {

		for cname, serviceCluster := range opts.RemoteRegistry.AdmiralCache.SeClusterCache.Map() {
			if strings.Contains(cname, identity) {
				var identityServiceEntry IdentityServiceEntry
				identityServiceEntry.Cname = cname
				for _, clusterId := range serviceCluster.Map() {
					identityServiceEntry.ClusterNames = append(identityServiceEntry.ClusterNames, clusterId)
				}
				response = append(response, identityServiceEntry)
			}
		}
		out, err := json.Marshal(response)
		if err != nil {
			log.Printf("Failed to marshall response GetServiceEntriesByIdentity call")
			http.Error(w, fmt.Sprintf("Failed to marshall response for getting service entries api for identity %s", identity), http.StatusInternalServerError)
		} else {
			w.Header().Set("Content-Type", "application/json")
			w.WriteHeader(200)
<<<<<<< HEAD
			writeResponse("GetServiceEntriesByIdentity", w, out)
=======
			_, err := w.Write(out)
			if err != nil {
				log.Println("failed to write resp body", err)
			}
>>>>>>> cf3b5edd
		}
	} else {
		log.Printf("Identity not provided as part of the request")
		http.Error(w, "Identity not provided as part of the request", http.StatusBadRequest)
	}
}<|MERGE_RESOLUTION|>--- conflicted
+++ resolved
@@ -48,16 +48,6 @@
 	} else {
 		if len(clusterList) == 0 {
 			message := "No cluster is monitored by admiral"
-<<<<<<< HEAD
-			log.Print(message)
-			w.WriteHeader(200)
-			out, _ = json.Marshal(message)
-			writeResponse("GetClusters", w, out)
-		} else {
-			w.Header().Set("Content-Type", "application/json")
-			w.WriteHeader(200)
-			writeResponse("GetClusters", w, out)
-=======
 			log.Println(message)
 			w.WriteHeader(200)
 			out, _ = json.Marshal(message)
@@ -68,7 +58,6 @@
 		_, err := w.Write(out)
 		if err != nil {
 			log.Println("Failed to write message: ", err)
->>>>>>> cf3b5edd
 		}
 	}
 }
@@ -104,15 +93,11 @@
 			if len(serviceEntriesByCluster) == 0 {
 				log.Printf("API call get service entry by cluster failed for clustername %v with Error: %v", clusterName, "No service entries configured for cluster - "+clusterName)
 				w.WriteHeader(200)
-<<<<<<< HEAD
-				writeResponse("GetServiceEntriesByCluster", w, []byte(fmt.Sprintf("No service entries configured for cluster - %s", clusterName)))
-=======
 				_, err := w.Write([]byte(fmt.Sprintf("No service entries configured for cluster - %s", clusterName)))
 				if err != nil {
 					log.Println("Error writing body: ", err)
 				}
 
->>>>>>> cf3b5edd
 			} else {
 				response = serviceEntriesByCluster
 				out, err := json.Marshal(response)
@@ -122,14 +107,10 @@
 				} else {
 					w.Header().Set("Content-Type", "application/json")
 					w.WriteHeader(200)
-<<<<<<< HEAD
-					writeResponse("GetServiceEntriesByCluster", w, out)
-=======
 					_, err := w.Write(out)
 					if err != nil {
 						log.Println("failed to write resp body: ", err)
 					}
->>>>>>> cf3b5edd
 				}
 			}
 		}
@@ -166,14 +147,10 @@
 		} else {
 			w.Header().Set("Content-Type", "application/json")
 			w.WriteHeader(200)
-<<<<<<< HEAD
-			writeResponse("GetServiceEntriesByIdentity", w, out)
-=======
 			_, err := w.Write(out)
 			if err != nil {
 				log.Println("failed to write resp body", err)
 			}
->>>>>>> cf3b5edd
 		}
 	} else {
 		log.Printf("Identity not provided as part of the request")
