version: 2.1

orbs:
  codecov: codecov/codecov@1.0.2

jobs:
  build:
    working_directory: /go/pkg/mod/github.com/admiral
    docker:
    - image: circleci/golang:1.11
    steps:
    - checkout
    - run:
        name: Setting BRANCH, TAG & SHA variables
        command: |
          echo "export TAG=$CIRCLE_TAG" >> $BASH_ENV
          echo "export BRANCH=$CIRCLE_BRANCH" >> $BASH_ENV
          echo "export SHA=$CIRCLE_SHA1" >> $BASH_ENV
          source $BASH_ENV
    - run:
        name: Build
        command: |
          make build
    - run:
        name: Tests
        command: |
          make test
          mv c.out /tmp/
    - codecov/upload:
        file: /tmp/c.out
    - setup_remote_docker
    - run:
        name: Build Docker image
        command: |
          make docker-build
    - run:
        name: Publish Docker image
        command: |
          make docker-publish
    - persist_to_workspace:
        root: .
        paths:
          - .


  run-integration-tests:
    machine:
      image: circleci/classic:201808-01
    environment:
      K8S_VERSION: v1.16.8
      KUBECONFIG: /home/circleci/.kube/config
      MINIKUBE_VERSION: v1.16.0
      MINIKUBE_WANTUPDATENOTIFICATION: false
      MINIKUBE_WANTREPORTERRORPROMPT: false
      MINIKUBE_HOME: /home/circleci
      CHANGE_MINIKUBE_NONE_USER: true
    steps:
      - attach_workspace:
          at: .
      - run:
          name: setup kubectl
          command: |
            curl -Lo kubectl https://storage.googleapis.com/kubernetes-release/release/${K8S_VERSION}/bin/linux/amd64/kubectl && chmod +x kubectl && sudo mv kubectl /usr/local/bin/
            mkdir -p ${HOME}/.kube
            touch ${HOME}/.kube/config
      - run:
          name: setup minikube
          command: |
            curl -Lo minikube https://github.com/kubernetes/minikube/releases/download/${MINIKUBE_VERSION}/minikube-linux-amd64 && chmod +x minikube && sudo mv minikube /usr/local/bin/
      - run:
          name: setup helm
<<<<<<< HEAD
          command: |
            export DESIRED_VERSION=v2.17.0
            curl https://raw.githubusercontent.com/helm/helm/master/scripts/get | bash
=======
          command: curl -fsSL https://raw.githubusercontent.com/helm/helm/master/scripts/get | bash -s -- -v v2.17.0
>>>>>>> 44964f2b
      - run:
          name: Set up kustomize
          command: |
            echo "export PATH=/home/circleci/project:$PATH" >> $BASH_ENV
            source $BASH_ENV
            make download-kustomize
      - run:
          name: generate prereq yaml files
          command:  |
            if [[ $CIRCLE_BRANCH == "master" ]]; then export TAG=latest; else export TAG=${CIRCLE_BRANCH}; fi
            (cd "./install/admiral/overlays/demosinglecluster" && kustomize edit set image "docker.io/admiralproj/admiral=docker.io/admiralproj/admiral:${TAG}")
            make gen-yaml
            cd tests
            export IS_LOCAL=false
      - run:
          name: Run Integration Test for Istio 1.5.7
          command:  |
            cd tests
            export IS_LOCAL=false
            ./run.sh "1.16.8" "1.5.7" "../out"
      - run:
          name: Run Integration Test for Istio 1.6.13
          command:  |
            cd tests
            export IS_LOCAL=false
            ./run.sh "1.16.8" "1.6.13" "../out"
      - run:
          name: Run Integration Test for Istio 1.7.6
          command:  |
            cd tests
            export IS_LOCAL=false
            ./run.sh "1.16.8" "1.7.6" "../out"
  publish-github-release:
    docker:
    - image: circleci/golang:1.11
    working_directory: /go/pkg/mod/github.com/admiral
    steps:
    - attach_workspace:
        at: .
    - run:
        name: Generate output
        command: |
          make download-kustomize
          echo "export PATH=/go/pkg/mod/github.com/admiral:$PATH" >> $BASH_ENV
          source $BASH_ENV
          (cd "./install/admiral/overlays/demosinglecluster" && kustomize edit set image "docker.io/admiralproj/admiral=docker.io/admiralproj/admiral:${CIRCLE_TAG}")
          make gen-yaml
          mkdir ./artifact
          mkdir admiral-install-${CIRCLE_TAG}
          cp -R out/* admiral-install-${CIRCLE_TAG}
          tar -zcvf ./artifact/admiral-install-${CIRCLE_TAG}.tar.gz admiral-install-${CIRCLE_TAG}
    - run:
        name: Publish Release on GitHub
        command: |
          go get github.com/tcnksm/ghr
          ghr -t ${GITHUB_TOKEN} -u ${CIRCLE_PROJECT_USERNAME} -r ${CIRCLE_PROJECT_REPONAME} -c ${CIRCLE_SHA1} -delete ${CIRCLE_TAG} ./artifact/


workflows:
  version: 2
  build-and-release:
    jobs:
      - build:
          filters:
            tags:
              only: /.*/
      - run-integration-tests:
          requires:
            - build
          filters:
            tags:
              only: /.*/
      - publish-github-release:
          requires:
            - build
          filters:
            tags:
              only: /.*/
            branches:
              ignore: /.*/<|MERGE_RESOLUTION|>--- conflicted
+++ resolved
@@ -69,13 +69,7 @@
             curl -Lo minikube https://github.com/kubernetes/minikube/releases/download/${MINIKUBE_VERSION}/minikube-linux-amd64 && chmod +x minikube && sudo mv minikube /usr/local/bin/
       - run:
           name: setup helm
-<<<<<<< HEAD
-          command: |
-            export DESIRED_VERSION=v2.17.0
-            curl https://raw.githubusercontent.com/helm/helm/master/scripts/get | bash
-=======
           command: curl -fsSL https://raw.githubusercontent.com/helm/helm/master/scripts/get | bash -s -- -v v2.17.0
->>>>>>> 44964f2b
       - run:
           name: Set up kustomize
           command: |
