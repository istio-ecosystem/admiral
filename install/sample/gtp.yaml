--- conflicted
+++ resolved
@@ -7,11 +7,7 @@
     identity: greeting
 spec:
   policy:
-<<<<<<< HEAD
-    - dns: default
-=======
     - dns: stage.greeting.global
->>>>>>> 64df9ada
       lbType: 1 #0 represents TOPOLOGY, 1 represents FAILOVER
       target:
         - region: us-west-2
