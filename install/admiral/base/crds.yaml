---
apiVersion: apiextensions.k8s.io/v1
kind: CustomResourceDefinition
metadata:
  name: dependencies.admiral.io
spec:
  group: admiral.io
  names:
    kind: Dependency
    plural: dependencies
    shortNames:
    - dep
    - deps
    singular: dependency
  scope: Namespaced
<<<<<<< HEAD
  versions:
  - name: v1alpha1
    served: true
    storage: true
    schema:
      openAPIV3Schema:
        type: object
        properties:
          spec:
            properties:
              source:
                type: string
              identityLabel:
                type: string
              destinations:
                type: array
                items:
                  type: string
            type: object
=======

---

apiVersion: apiextensions.k8s.io/v1beta1
kind: CustomResourceDefinition
metadata:
  name: routingpolicies.admiral.io
spec:
  group: admiral.io
  version: v1alpha1
  names:
    kind: RoutingPolicy
    plural: routingpolicies
    shortNames:
      - rp
      - rps
  scope: Namespaced
>>>>>>> 1d0fe304
<|MERGE_RESOLUTION|>--- conflicted
+++ resolved
@@ -13,7 +13,6 @@
     - deps
     singular: dependency
   scope: Namespaced
-<<<<<<< HEAD
   versions:
   - name: v1alpha1
     served: true
@@ -33,11 +32,8 @@
                 items:
                   type: string
             type: object
-=======
-
 ---
-
-apiVersion: apiextensions.k8s.io/v1beta1
+apiVersion: apiextensions.k8s.io/v1
 kind: CustomResourceDefinition
 metadata:
   name: routingpolicies.admiral.io
@@ -50,5 +46,4 @@
     shortNames:
       - rp
       - rps
-  scope: Namespaced
->>>>>>> 1d0fe304
+  scope: Namespaced